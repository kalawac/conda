--- conflicted
+++ resolved
@@ -1,4 +1,3 @@
-<<<<<<< HEAD
 ## 4.6.0 (unreleased)
 
 ### Deprecations/Breaking Changes
@@ -19,10 +18,7 @@
 * resolve #6595 use OO inheritence in activate.py (#7049)
 
 
-## 4.5.1 (unreleased)
-=======
 ## 4.5.1 (2018-04-13)
->>>>>>> 33a02f4f
 
 ### Improvements
 * add anaconda.org search message to PackagesNotFoundError (#7075)
@@ -36,10 +32,7 @@
 * add _file_created attribute (#7054)
 * fix handling of non-ascii characters in custom_multichannels (#7050)
 * fix #6877 handle non-zero return in CSH (#7042)
-<<<<<<< HEAD
-=======
 * fix #7040 update tqdm to version 4.22.0 (#7157)
->>>>>>> 33a02f4f
 
 
 ## 4.5.0 (2018-03-20)
