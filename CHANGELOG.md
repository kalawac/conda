--- conflicted
+++ resolved
@@ -1,4 +1,3 @@
-<<<<<<< HEAD
 ## 4.6.0 (unreleased)
 
 ### New Feature Highlights
@@ -69,19 +68,13 @@
 * @mbargull
 
 
-=======
->>>>>>> d7aa8489
 ## 4.5.6 (2018-07-06)
 
 ### Bug Fixes
 * resolve #7473 py37 support (#7499)
 * fix #7494 History spec parsing edge cases (#7500)
 * fix requests 2.19 incompatibility with NO_PROXY env var (#7498)
-<<<<<<< HEAD
-* resolve #7372 disable http error uploads and CI cleanup (#7498)
-=======
 * resolve #7372 disable http error uploads and CI cleanup (#7498, #7501)
->>>>>>> d7aa8489
 
 ### Contributors
 @kalefranz
