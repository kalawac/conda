<<<<<<< HEAD
## 4.4.0 (unreleased)

### New Features

* **constrained, optional dependencies**: Conda now allows a package to constrain versions of other packages installed alongside it, even if those constrained packages are not themselves hard dependencies for that package.  In other words, it lets a package specify that, if another package ends up being installed into an environment, it must at least conform to a certain version specification.  In effect, constrained dependencies are a type of "reverse" dependency.  It gives a tool to a parent package to exclude other packages from an environment that might otherwise want to depend on it.

  Constrained optional dependencies are supported starting with conda-build 3.0 (via [conda/conda-build#2001[(https://github.com/conda/conda-build/pull/2001)).  A new `run_constrained` keyword, which takes a list of package specs similar to the `run` keyword, is recognized under the `requirements` section of `meta.yaml`.  For backward compatibility with versions of conda older than 4.4, a requirement may be listed in both the `run` and the `run_constrained` section. In that case older versions of conda will see the package as a hard dependency, while conda 4.4 will understand that the package is meant to be optional.

  Optional, constrained dependencies end up in `repodata.json` under a `constrains` keyword, parallel to the `depends` keyword for a package's hard dependencies.


* **enhanced package query language**: Conda has a built-in query language for searching for and matching packages, what we often refer to as `MatchSpec`.  The MatchSpec is used for `conda search`, but also more generally for the packages requested for `create`, `install`, `update`, and `remove` operations.  With this release, our MatchSpec query language has been substantially enhanced.

  For example,

      conda install conda-forge::python

  is now a valid command, which specifies that regardless of the active list of channel priorities, the python package itself should come from the `conda-forge` channel.  As before, the difference between `python=3.5` and `python==3.5` is that the first contains a "fuzzy" version while the second contains an "exact" version.  The fuzzy spec will match all python packages with versions `>=3.5` and `<3.6`.  The exact spec will match only python packages with version `3.5`, `3.5.0`, `3.5.0.0`, etc.  The canonical string form for a MatchSpec is thus

      (channel::)name(version(build_string))

  which should feel natural to experienced conda users. Specifications however are often necessarily more complicated than this simple form can support, and for these situations we've extended the specification to include an optional square bracket `[]` component containing comma-separated key-value pairs to allow matching on most any field contained in a package's metadata.  Take, for example,

      conda search 'conda-forge/linux-64::*[md5=e42a03f799131d5af4196ce31a1084a7]' --info

  which results in information for the single package

  ```
  cytoolz 0.8.2 py35_0
  --------------------
  file name   : cytoolz-0.8.2-py35_0.tar.bz2
  name        : cytoolz
  version     : 0.8.2
  build string: py35_0
  build number: 0
  size        : 1.1 MB
  arch        : x86_64
  platform    : Platform.linux
  license     : BSD 3-Clause
  subdir      : linux-64
  url         : https://conda.anaconda.org/conda-forge/linux-64/cytoolz-0.8.2-py35_0.tar.bz2
  md5         : e42a03f799131d5af4196ce31a1084a7
  dependencies:
    - python 3.5*
    - toolz >=0.8.0
  ```

  The square bracket notation can also be used for any field that we match on outside the package name, and will override information given in the "simple form" position.  To give a contrived example, `python==3.5[version='>=2.7,<2.8']` will match `2.7.*` versions and not `3.5`.


* **environments track user-requested state**: Building on our enhanced MatchSpec query language, conda environments now also track and differentiate (a) packages added to an environment because of an explicit user request from (b) packages brought into an environment to satisfy dependencies.  For example, executing

      conda install conda-forge::scikit-learn

  will confine all future changes to the scikit-learn package in the environment to the conda-forge channel, until the spec is changed again.  A subsequent command `conda install scikit-learn=0.18` would drop the `conda-forge` channel restriction from the package.  And in this case, scikit-learn is the only user-defined spec, so the solver chooses dependencies from all configured channels and all available versions.


* **conda activate**: The logic and mechanisms underlying environment activation have been reworked. For Bourne shell derivatives (bash, zsh, dash, etc.), we now recommend *activating* the default conda base environment (i.e. root environment) rather than modifying the `PATH` environment variable.  That is, while you may have previously enabled conda in `~/.bash_profile` or `~/.bashrc` with something like

      export PATH="/opt/conda/bin/conda:$PATH"

  we now recommend

      . /opt/conda/bin/activate

  Alternately, if you won't be switching back to conda 4.3 or earlier, a more future-proof modification will be

      . /opt/conda/etc/profile.d/conda.sh && conda activate

  For multi-user installs, and to enable the `conda` command for all login shells,

      sudo ln -s /opt/conda/etc/profile.d/conda.sh /etc/profile.d/conda.sh

  Note that sourcing the `etc/profile.d/conda.sh` script does not activate the conda base (i.e. root) environment. Instead, it loads a `conda` function into the login shell that proxies commands to the conda executable as appropriate. Therefore, it's now possible to have full access to the `conda` command without conda or the base (root) environment being on `PATH`.

  With conda 4.4, `conda activate` and `conda deactivate` are now the preferred commands for activating and deactivating environments.  You'll find they are much more snappy than the `source activate` and `source deactivate` commands from previous conda versions.  The `conda activate` command also has advantages of (1) being universal across all OSes, shells, and platforms, and (2) not having path collisions with scripts from other packages like python virtualenv's activate script.


* **key-value features**: Conda has long supported the concept of "features" to empower users to customize the specific flavors of certain packages that end up in environments.  The `mkl` and `nomkl` features are the most used in the `defaults` channel, along with the `vc9`, `vc10`, and `vc14` features on Windows.  With conda 4.4, features transition from being binary "present" or "not present" to being "present with value" or "not present."  The `nomkl` features will now be displayed as `blas=accelerate` on macOR or `blas=openblas` on other platforms, and similarly for the `vc=9`, `vc=10`, and `vc=14` features.  An environment can only have one variant of a given feature active at a time.  Conda users will start to see features in many more contexts.  Look for a `gpu=cuda8.0` feature in the near future, and possibly even a `python=pypy2.7` feature showing up as well.

  In implementing these key-value features, conda has added two new keywords to repodata. The feature concept was previously supported with `track_features` and `features` keys that roughly corresponded respectively to the new, more descriptive, `provides_features` and `requires_features`.  The old keys are left for backward compatibility, and if the new keys are not provided in repodata, conda will actively do the translation.  In contrast to the old keys being a space-delimited string of feature names, the new keys are both maps of key-value pairs.

  While users can manipulate features within an environment using the new MatchSpec language enhancements, there's a new `--feature` command line flag to simplify the interaction.  The commands

      conda install scipy --feature blas=openblas
      conda install scipy[features='blas=openblas']

  are equivalent.


* **errors posted to core maintainers**: In previous versions of conda, unexpected errors resulted in a request for users to consider posting the error as a new issue on conda's github issue tracker.  In conda 4.4, we've implemented a system for users to opt-in to sending that same error report via an HTTP POST request directly to the core maintainers.

  When an unexpected error is encountered, users are prompted with the error report followed by a `[y/N]` input. Users can elect to send the report, with 'no' being the default response.  Users can also permanently opt-in or opt-out, thereby skipping the prompt altogether, using the boolean `report_errors` configuration parameter.


* **various UI improvements**: To push through some of the big leaps with transactions in conda 4.3, we accepted some regressions on progress bars and other user interface features.  All of those indicators of progress, and more, have been brought back and further improved.


* **aggressive updates**: Conda now supports an `aggressive_update_packages` configuration parameter that holds a sequence of MatchSpec strings, in addition to the `pinned_packages` configuration parameter.  Currently, the default value only contains a single item `openssl`.  When manipulating configuration with the `conda config` command, use the `--system` and `--env` flags will be especially helpful here.  For example,

      conda config --add aggressive_update_packages openssl --system

  would ensure that solves on all environments system-wide always enforce using the latest version of openssl.

      conda config --add pinned_packages python=2.7 --env

  would lock all solves for the current active environment to python versions matching `2.7.*`.


* **other configuration improvements**: In addition to `conda config --describe`, which shows detailed descriptions and default values for all available configuration parameters, we have a new `conda config --write-default` command.  This new command simply writes the contents of `conda config --describe` to a condarc file, which is a great starter template.  Without additional arguments, the command will write to the `.condarc` file in the user's home directory.  The command also works with the `--system`, `--env`, and `--file` flags to write the contents to alternate locations.

  Conda exposes a tremendous amount of flexibility via configuration.  For more information, [The Conda Configuration Engine for Power Users](https://www.continuum.io/blog/developer-blog/conda-configuration-engine-power-users) blog post is a good resource.

### Deprecations/Breaking Changes
* the conda 'root' environment is now generally referred to as the 'base' environment
* Conda 4.4 now warns when available information about per-path sha256 sums and file sizes
  do not match the recorded information.  The warning is scheduled to be an error in conda 4.5.
  Behavior is configurable via the `safety_checks` configuration parameter.
* remove support for with_features_depends (#5191)
* resolve #5468 remove --alt-hint from CLI API (#5469)
* resolve #5834 change default value of 'allow_softlinks' from True to False (#5835)
* resolve #5842 add deprecation warnings for 'conda env upload' and 'conda env attach' (#5843)

### API
* Add Solver from conda.core.solver with three methods to conda.api (4.4.0rc1) (#5838)

### Improvements
* constrained, optional dependencies (#4982)
* conda shell function (#5044, #5141, #5162, #5169, #5182, #5210, #5482)
* resolve #5160 conda xontrib plugin (#5157)
* resolve #1543 add support and tests for --no-deps and --only-deps (#5265)
* resolve #988 allow channel name to be part of the package name spec (#5365, #5791)
* resolve #5530 add ability for users to choose to post unexpected errors to core maintainers (#5531, #5571, #5585)
* Solver, UI, History, and Other (#5546, #5583, #5740)
* improve 'conda search' to leverage new MatchSpec query language (#5597)
* key-value features (#5645)
* filter out unwritable package caches from conda clean command (#4620)
* envs_manager, requested spec history, declarative solve, and private env tests (#4676, #5114, #5094, #5145, #5492)
* make python entry point format match pip entry points (#5010)
* resolve #5113 clean up CLI imports to improve process startup time (#4799)
* resolve #5121 add features/track_features support for MatchSpec (#5054)
* resolve #4671 hold verify backoff count in transaction context (#5122)
* resolve #5078 record package metadata after tarball extraction (#5148)
* resolve #3580 support stacking environments (#5159)
* resolve #3763, #4378 allow pip requirements.txt syntax in environment files (#3969)
* resolve #5147 add 'config files' to conda info (#5269)
* use --format=json to parse list of pip packages (#5205)
* resolve #1427 remove startswith '.' environment name constraint (#5284)
* link packages from extracted tarballs when tarball is gone (#5289)
* resolve #2511 accept config information from stdin (#5309)
* resolve #4302 add ability to set map parameters with conda config (#5310)
* resolve #5256 enable conda config --get for all primitive parameters (#5312)
* resolve #1992 add short flag -C for --use-index-cache (#5314)
* resolve #2173 add --quiet option to conda clean (#5313)
* resolve #5358 conda should exec to subcommands, not subprocess (#5359)
* resolve #5411 add 'conda config --write-default' (#5412)
* resolve #5081 make pinned packages optional dependencies (#5414)
* resolve #5430 eliminate current deprecation warnings (#5422)
* resolve #5470 make stdout/stderr capture in python_api customizable (#5471)
* logging simplifications/improvements (#5547, #5578)
* update license information (#5568)
* enable threadpool use for repodata collection by default (#5546, #5587)
* conda info now raises PackagesNotFoundError (#5655)
* index building optimizations (#5776)
* fix #5811 change safety_checks default to 'warn' for conda 4.4 (4.4.0rc1) (#5824)
* add constrained dependencies to conda's own recipe (4.4.0rc1) (#5823)
* clean up parser imports (4.4.0rc2) (#5844)
* resolve #5983 add --download-only flag to create, install, and update (4.4.0rc2) (#5988)
* add ca-certificates and certifi to aggressive_update_packages default (4.4.0rc2) (#5994)

### Bug Fixes
* fix some conda-build compatibility issues (#5089)
* resolve #5123 export toposort (#5124)
* fix #5132 signal handler can only be used in main thread (#5133)
* fix orphaned --clobber parser arg (#5188)
* fix #3814 don't remove directory that's not a conda environment (#5204)
* fix #4468 _license stack trace (#5206)
* fix #4987 conda update --all no longer displays full list of packages (#5228)
* fix #3489 don't error on remove --all if environment doesn't exist (#5231)
* fix #1509 bash doesn't need full path for pre/post link/unlink scripts on unix (#5252)
* fix #462 add regression test (#5286)
* fix #5288 confirmation prompt doesn't accept no (#5291)
* fix #1713 'conda package -w' is case dependent on Windows (#5308)
* fix #5371 try falling back to pip's vendored requests if no requests available (#5372)
* fix #5356 skip root logger configuration (#5380)
* fix #5466 scrambled URL of non-alias channel with token (#5467)
* fix #5444 environment.yml file not found (#5475)
* fix #3200 use proper unbound checks in bash code and test (#5476)
* invalidate PrefixData cache on rm_rf for conda-build (#5491, #5499)
* fix exception when generating JSON output (#5628)
* fix target prefix determination (#5642)
* use proxy to avoid segfaults (#5716)
* fix #5790 incorrect activation message (4.4.0rc1) (#5820)
* fix #5808 assertion error when loading package cache (4.4.0rc1) (#5815)
* fix #5809 _pip_install_via_requirements got an unexpected keyword argument 'prune' (4.4.0rc1) (#5814)
* fix #5811 change safety_checks default to 'warn' for conda 4.4 (4.4.0rc1) (#5824)
* fix #5825 --json output format (4.4.0rc1) (#5831)
* fix force_reinstall for case when packages aren't actually installed (4.4.0rc1) (#5836)

### Non-User-Facing Changes
* eliminate index modification in Resolve init (#4333)
* new MatchSpec implementation (#4158, #5517)
* update conda.recipe for 4.4 (#5086)
* resolve #5118 organization and cleanup for 4.4 release (#5115)
* remove unused disk space check instructions (#5167)
* localfs adapter tests (#5181)
* extra config command tests (#5185)
* add coverage for confirm (#5203)
* clean up FileNotFoundError and DirectoryNotFoundError (#5237)
* add assertion that a path only has a single hard link before rewriting prefixes (#5305)
* remove pycrypto as requirement on windows (#5326)
* import cleanup, dead code removal, coverage improvements, and other
  housekeeping (#5472, #5474, #5480)
* rename CondaFileNotFoundError to PathNotFoundError (#5521)
* work toward repodata API (#5267)
* rename PackageNotFoundError to PackagesNotFoundError and fix message formatting (#5602)
* update conda 4.4 bld.bat windows recipe (#5573)
* remove last remnant of CondaEnvRuntimeError (#5643)
=======
## 4.3.28 (unreleased)

### Bug Fixes

* fix #5854 remove imports of pkg_resources (#5991)
* fix millisecond timestamps (#6001)
>>>>>>> d3a4f47d


## 4.3.27 (2017-09-18)

### Bug Fixes

* fix #5980 always delete_prefix_from_linked_data in rm_rf (#5982)


## 4.3.26 (2017-09-15)

### Deprecations/Breaking Changes
* resolve #5922 prioritize channels within multi-channels (#5923)
* add https://repo.continuum.io/pkgs/main to defaults multi-channel (#5931)

### Improvements
* add a channel priority minimization pass to solver logic (#5859)
* invoke cmd.exe with /D for pre/post link/unlink scripts (#5926)
* add boto3 use to s3 adapter (#5949)

### Bug Fixes
* always remove linked prefix entry with rm_rf (#5846)
* resolve #5920 bump repodata pickle version (#5921)
* fix msys2 activate and deactivate (#5950)


## 4.3.25 (2017-08-16)

### Deprecations/Breaking Changes
* resolve #5834 change default value of 'allow_softlinks' from True to False (#5839)

### Improvements
* add non-admin check to optionally disable non-privileged operation (#5724)
* add extra warning message to always_softlink configuration option (#5826)

### Bug Fixes
* fix #5763 channel url string splitting error (#5764)
* fix regex for repodata _mod and _etag (#5795)
* fix uncaught OSError for missing device (#5830)


## 4.3.24 (2017-07-31)

### Bug Fixes
* fix #5708 package priority sort order (#5733)


## 4.3.23 (2017-07-21)

### Improvements
* resolve #5391 PackageNotFound and NoPackagesFoundError clean up (#5506)

### Bug Fixes
* fix #5525 too many Nones in CondaHttpError (#5526)
* fix #5508 assertion failure after test file not cleaned up (#5533)
* fix #5523 catch OSError when home directory doesn't exist (#5549)
* fix #5574 traceback formatting (#5580)
* fix #5554 logger configuration levels (#5555)
* fix #5649 create_default_packages configuration (#5703)


## 4.3.22 (2017-06-12)

### Improvements
* resolve #5428 clean up cli import in conda 4.3.x (#5429)
* resolve #5302 add warning when creating environment with space in path (#5477)
* for ftp connections, ignore host IP from PASV as it is often wrong (#5489)
* expose common race condition exceptions in exports for conda-build (#5498)

### Bug Fixes
* fix #5451 conda clean --json bug (#5452)
* fix #5400 confusing deactivate message (#5473)
* fix #5459 custom subdir channel parsing (#5478)
* fix #5483 problem with setuptools / pkg_resources import (#5496)


## 4.3.21 (2017-05-25)

### Bug Fixes
* fix #5420 conda-env update error (#5421)
* fix #5425 is admin on win int not callable (#5426)


## 4.3.20 (2017-05-23)

### Improvements
* resolve #5217 skip user confirm in python_api, force always_yes (#5404)

### Bug Fixes
* fix #5367 conda info always shows 'unknown' for admin indicator on Windows (#5368)
* fix #5248 drop plan description information that might not alwasy be accurate (#5373)
* fix #5378 duplicate log messages (#5379)
* fix #5298 record has 'build', not 'build_string' (#5382)
* fix #5384 silence logging info to avoid interfering with JSON output (#5393)
* fix #5356 skip root/conda logger init for cli.python_api (#5405)

### Non-User-Facing Changes
* avoid persistent state after channel priority test (#5392)
* resolve #5402 add regression test for #5384 (#5403)
* clean up inner function definition inside for loop (#5406)


## 4.3.19 (2017-05-18)

### Improvements
* resolve #3689 better error messaging for missing anaconda-client (#5276)
* resolve #4795 conda env export lacks -p flag (#5275)
* resolve #5315 add alias verify_ssl for ssl_verify (#5316)
* resolve #3399 add netrc existence/location to 'conda info' (#5333)
* resolve #3810 add --prefix to conda env update (#5335)

### Bug Fixes
* fix #5272 conda env export ugliness under python2 (#5273)
* fix #4596 warning message from pip on conda env export (#5274)
* fix #4986 --yes not functioning for conda clean (#5311)
* fix #5329 unicode errors on Windows (#5328, #5357)
* fix sys_prefix_unfollowed for Python 3 (#5334)
* fix #5341 --json flag with conda-env (#5342)
* fix 5321 ensure variable PROMPT is set in activate.bat (#5351)

### Non-User-Facing Changes
* test conda 4.3 with requests 2.14.2 (#5281)
* remove pycrypto as requirement on windows (#5325)
* fix typo avaialble -> available (#5345)
* fix test failures related to menuinst update (#5344, #5362)


## 4.3.18 (2017-05-09)

### Improvements
* resolve #4224 warn when pysocks isn't installed (#5226)
* resolve #5229 add --insecure flag to skip ssl verification (#5230)
* resolve #4151 add admin indicator to conda info on windows (#5241)

### Bug Fixes
* fix #5152 conda info spacing (#5166)
* fix --use-index-cache actually hitting the index cache (#5134)
* backport LinkPathAction verify from 4.4 (#5171)
* fix #5184 stack trace on invalid map configuration parameter (#5186)
* fix #5189 stack trace on invalid sequence config param (#5192)
* add support for the linux-aarch64 platform (#5190)
* fix repodata fetch with the `--offline` flag (#5146)
* fix #1773 conda remove spell checking (#5176)
* fix #3470 reduce excessive error messages (#5195)
* fix #1597 make extra sure --dry-run doesn't take any actions (#5201)
* fix #3470 extra newlines around exceptions (#5200)
* fix #5214 install messages for 'nothing_to_do' case (#5216)
* fix #598 stack trace for condarc write permission denied (#5232)
* fix #4960 extra information when exception can't be displayed (#5236)
* fix #4974 no matching dist in linked data for prefix (#5239)
* fix #5258 give correct element types for conda config --describe (#5259)
* fix #4911 separate shutil.copy2 into copy and copystat (#5261)

### Non-User-Facing Changes
* resolve #5138 add test of rm_rf of symlinked files (#4373)
* resolve #4516 add extra trace-level logging (#5249, #5250)
* add tests for --update-deps flag (#5264)


## 4.3.17 (2017-04-24)

### Improvements
* fall back to copy if hardlink fails (#5002)
* add timestamp metadata for tiebreaking conda-build 3 hashed packages (#5018)
* resolve #5034 add subdirs configuration parameter (#5030)
* resolve #5081 make pinned packages optional/constrained dependencies (#5088)
* resolve #5108 improve behavior and add tests for spaces in paths (#4786)

### Bug Fixes
* quote prefix paths for locations with spaces (#5009)
* remove binstar logger configuration overrides (#4989)
* fix #4969 error in DirectoryNotFoundError (#4990)
* fix #4998 pinned string format (#5011)
* fix #5039 collecting main_info shouldn't fail on requests import (#5090)
* fix #5055 improve bad token message for anaconda.org (#5091)
* fix #5033 only re-register valid signal handlers (#5092)
* fix #5028 imports in main_list (#5093)
* fix #5073 allow client_ssl_cert{_key} to be of type None (#5096)
* fix #4671 backoff for package validate race condition (#5098)
* fix #5022 gnu_get_libc_version => linux_get_libc_version (#5099)
* fix #4849 package name match bug (#5103)
* fixes #5102 allow proxy_servers to be of type None (#5107)
* fix #5111 incorrect typify for str + NoneType (#5112)

### Non-User-Facing Changes
* resolve #5012 remove CondaRuntimeError and RuntimeError (#4818)
* full audit ensuring relative import paths within project (#5090)
* resolve #5116 refactor conda/cli/activate.py to help menuinst (#4406)


## 4.3.16 (2017-03-30)

### Improvements
* additions to configuration SEARCH_PATH to improve consistency (#4966)
* add 'conda config --describe' and extra config documentation (#4913)
* enable packaging pinning in condarc using pinned_packages config parameter
  as beta feature (#4921, #4964)

### Bug Fixes
* fix #4914 handle directory creation on top of file paths (#4922)
* fix #3982 issue with CONDA_ENV and using powerline (#4925)
* fix #2611 update instructions on how to source conda.fish (#4924)
* fix #4860 missing information on package not found error (#4935)
* fix #4944 command not found error error (#4963)


## 4.3.15 (2017-03-20)

### Improvements
* allow pkgs_dirs to be configured using `conda config` (#4895)

### Bug Fixes
* remove incorrect elision of delete_prefix_from_linked_data() (#4814)
* fix envs_dirs order for read-only root prefix (#4821)
* fix break-point in conda clean (#4801)
* fix long shebangs when creating entry points (#4828)
* fix spelling and typos (#4868, #4869)
* fix #4840 TypeError reduce() of empty sequence with no initial value (#4843)
* fix zos subdir (#4875)
* fix exceptions triggered during activate (#4873)


## 4.3.14 (2017-03-03)

### Improvements
* use cPickle in place of pickle for repodata (#4717)
* ignore pyc compile failure (#4719)
* use conda.exe for windows entry point executable (#4716, #4720)
* localize use of conda_signal_handler (#4730)
* add skip_safety_checks configuration parameter (#4767)
* never symlink executables using ORIGIN (#4625)
* set activate.bat codepage to CP_ACP (#4558)

### Bug Fixes
* fix #4777 package cache initialization speed (#4778)
* fix #4703 menuinst PathNotFoundException (#4709)
* ignore permissions error if user_site can't be read (#4710)
* fix #4694 don't import requests directly in models (#4711)
* fix #4715 include resources directory in recipe (#4716)
* fix CondaHttpError for URLs that contain '%' (#4769)
* bug fixes for preferred envs (#4678)
* fix #4745 check for info/index.json with package is_extracted (#4776)
* make sure url gets included in CondaHTTPError (#4779)
* fix #4757 map-type configs set to None (#4774)
* fix #4788 partial package extraction (#4789)

### Non-User-Facing Changes
* test coverage improvement (#4607)
* CI configuration improvements (#4713, #4773, #4775)
* allow sha256 to be None (#4759)
* add cache_fn_url to exports (#4729)
* add unicode paths for PY3 integration tests (#4760)
* additional unit tests (#4728, #4783)
* fix conda-build compatibility and tests (#4785)


## 4.3.13 (2017-02-17)

### Improvements
* resolve #4636 environment variable expansion for pkgs_dirs (#4637)
* link, symlink, islink, and readlink for Windows (#4652, #4661)
* add extra information to CondaHTTPError (#4638, #4672)

### Bug Fixes
* maximize requested builds after feature determination (#4647)
* fix #4649 incorrect assert statement concerning package cache directory (#4651)
* multi-user mode bug fixes (#4663)

### Non-User-Facing Changes
* path_actions unit tests (#4654)
* remove dead code (#4369, #4655, #4660)
* separate repodata logic from index into a new core/repodata.py module (#4669)


## 4.3.12 (2017-02-14)

### Improvements
* prepare conda for uploading to pypi (#4619)
* better general http error message (#4627)
* disable old python noarch warning (#4576)

### Bug Fixes
* fix UnicodeDecodeError for ensure_text_type (#4585)
* fix determination of if file path is writable (#4604)
* fix #4592 BufferError cannot close exported pointers exist (#4628)
* fix run_script current working directory (#4629)
* fix pkgs_dirs permissions regression (#4626)

### Non-User-Facing Changes
* fixes for tests when conda-bld directory doesn't exist (#4606)
* use requirements.txt and Makefile for travis-ci setup (#4600, #4633)
* remove hasattr use from compat functions (#4634)


## 4.3.11 (2017-02-09)

### Bug Fixes
* fix attribute error in add_defaults_to_specs (#4577)


## 4.3.10 (2017-02-07)

### Improvements
* remove .json from pickle path (#4498)
* improve empty repodata noarch warning and error messages (#4499)
* don't add python and lua as default specs for private envs (#4529, #4533)
* let default_python be None (#4547, #4550)

### Bug Fixes
* fix #4513 null pointer exception for channel without noarch (#4518)
* fix ssl_verify set type (#4517)
* fix bug for windows multiuser (#4524)
* fix clone with noarch python packages (#4535)
* fix ipv6 for python 2.7 on Windows (#4554)

### Non-User-Facing Changes
* separate integration tests with a marker (#4532)


## 4.3.9 (2017-01-31)

### Improvements
* improve repodata caching for performance (#4478, #4488)
* expand scope of packages included by bad_installed (#4402)
* silence pre-link warning for old noarch (#4451)
* add configuration to optionally require noarch repodata (#4450)
* improve conda subprocessing (#4447)
* respect info/link.json (#4482)

### Bug Fixes
* fix #4398 'hard' was used for link type at one point (#4409)
* fixed "No matches for wildcard '$activate_d/*.fish'" warning (#4415)
* print correct activate/deactivate message for fish shell (#4423)
* fix 'Dist' object has no attribute 'fn' (#4424)
* fix noarch generic and add additional integration test (#4431)
* fix #4425 unknown encoding (#4433)

### Non-User-Facing Changes
* fail CI on conda-build fail (#4405)
* run doctests (#4414)
* make index record mutable again (#4461)
* additional test for conda list --json (#4480)


## 4.3.8 (2017-01-23)

### Bug Fixes
* fix #4309 ignore EXDEV error for directory renames (#4392)
* fix #4393 by force-renaming certain backup files if the path already exists (#4397)


## 4.3.7 (2017-01-20)

### Bug Fixes
* actually revert json output for leaky plan (#4383)
* fix not raising on pre/post-link error (#4382)
* fix find_commands and find_executable for symlinks (#4387)


## 4.3.6 (2017-01-18)

### Bug Fixes
* fix 'Uncaught backoff with errno 41' warning on windows (#4366)
* revert json output for leaky plan (#4349)
* audit os.environ setting (#4360)
* fix #4324 using old dist string instead of dist object (#4361)
* fix #4351 infinite recursion via code in #4120 (#4370)
* fix #4368 conda -h (#4367)
* workaround for symlink race conditions on activate (#4346)


## 4.3.5 (2017-01-17)

### Improvements
* add exception message for corrupt repodata (#4315)

### Bug Fixes
* fix package not being found in cache after download (#4297)
* fix logic for Content-Length mismatch (#4311, #4326)
* use unicode_escape after etag regex instead of utf-8 (#4325)
* fix #4323 central condarc file being ignored (#4327)
* fix #4316 a bug in deactivate (#4316)
* pass target_prefix as env_prefix regardless of is_unlink (#4332)
* pass positional argument 'context' to BasicClobberError (#4335)

### Non-User-Facing Changes
* additional package pinning tests (#4317)


## 4.3.4 (2017-01-13)

### Improvements
* vendor url parsing from urllib3 (#4289)

### Bug Fixes
* fix some bugs in windows multi-user support (#4277)
* fix problems with channels of type <unknown> (#4290)
* include aliases for first command-line argument (#4279)
* fix for multi-line FTP status codes (#4276)

### Non-User-Facing Changes
* make arch in IndexRecord a StringField instead of EnumField
* improve conda-build compatibility (#4266)


## 4.3.3 (2017-01-10)

### Improvements
* respect Cache-Control max-age header for repodata (#4220)
* add 'local_repodata_ttl' configurability (#4240)
* remove questionable "nothing to install" logic (#4237)
* relax channel noarch requirement for 4.3; warn now, raise in future feature release (#4238)
* add additional info to setup.py warning message (#4258)

### Bug Fixes
* remove features properly (#4236)
* do not use `IFS` to find activate/deactivate scripts to source (#4239)
* fix #4235 print message to stderr (#4241)
* fix relative path to python in activate.bat (#4242)
* fix args.channel references (#4245, #4246)
* ensure cache_fn_url right pad (#4255)
* fix #4256 subprocess calls must have env wrapped in str (#4259)


## 4.3.2 (2017-01-06)

### Deprecations/Breaking Changes
* Further refine conda channels specification. To verify if the url of a channel
  represents a valid conda channel, we check that `noarch/repodata.json` and/or
  `noarch/repodata.json.bz2` exist, even if empty. (#3739)

### Improvements
* add new 'path_conflict' and 'clobber' configuration options (#4119)
* separate fetch/extract pass for explicit URLs (#4125)
* update conda homepage to conda.io (#4180)

### Bug Fixes
* fix pre/post unlink/link scripts (#4113)
* fix package version regex and bug in create_link (#4132)
* fix history tracking (#4143)
* fix index creation order (#4131)
* fix #4152 conda env export failure (#4175)
* fix #3779 channel UNC path encoding errors on windows (#4190)
* fix progress bar (#4191)
* use context.channels instead of args.channel (#4199)
* don't use local cached repodata for file:// urls (#4209)

### Non-User-Facing Changes
* xfail anaconda token test if local token is found (#4124)
* fix open-ended test failures relating to python 3.6 release (#4145)
* extend timebomb for test_multi_channel_export (#4169)
* don't unlink dists that aren't in the index (#4130)
* add python 3.6 and new conda-build test targets (#4194)


## 4.3.1 (2016-12-19)

### Improvements
* additional pre-transaction validation (#4090)
* export FileMode enum for conda-build (#4080)
* memoize disk permissions tests (#4091)
* local caching of repodata without remote server calls; new 'repodata_timeout_secs'
  configuration parameter (#4094)
* performance tuning (#4104)
* add additional fields to dist object serialization (#4102)

### Bug Fixes
* fix a noarch install bug on windows (#4071)
* fix a spec mismatch that resulted in python versions getting mixed during packaging (#4079)
* fix rollback linked record (#4092)
* fix #4097 keep split in PREFIX_PLACEHOLDER (#4100)


## 4.3.0 (2016-12-14)  Safety

### New Features
* **Unlink and Link Packages in a Single Transaction**: In the past, conda hasn't always been safe
  and defensive with its disk-mutating actions. It has gleefully clobbered existing files, and
  mid-operation failures leave environments completely broken. In some of the most severe examples,
  conda can appear to "uninstall itself." With this release, the unlinking and linking of packages
  for an executed command is done in a single transaction. If a failure occurs for any reason
  while conda is mutating files on disk, the environment will be returned its previous state.
  While we've implemented some pre-transaction checks (verifying package integrity for example),
  it's impossible to anticipate every failure mechanism. In some circumstances, OS file
  permissions cannot be fully known until an operation is attempted and fails. And conda itself
  is not without bugs. Moving forward, unforeseeable failures won't be catastrophic. (#3833, #4030)

* **Progressive Fetch and Extract Transactions**: Like package unlinking and linking, the
  download and extract phases of package handling have also been given transaction-like behavior.
  The distinction is the rollback on error is limited to a single package. Rather than rolling back
  the download and extract operation for all packages, the single-package rollback prevents the
  need for having to re-download every package if an error is encountered. (#4021, #4030)

* **Generic- and Python-Type Noarch/Universal Packages**: Along with conda-build 2.1.0, a
  noarch/universal type for python packages is officially supported. These are much like universal
  python wheels. Files in a python noarch package are linked into a prefix just like any other
  conda package, with the following additional features
  1. conda maps the `site-packages` directory to the correct location for the python version
     in the environment,
  2. conda maps the python-scripts directory to either $PREFIX/bin or $PREFIX/Scripts depending
     on platform,
  3. conda creates the python entry points specified in the conda-build recipe, and
  4. conda compiles pyc files at install time when prefix write permissions are guaranteed.

  Python noarch packages must be "fully universal."  They cannot have OS- or
  python version-specific dependencies.  They cannot have OS- or python version-specific "scripts"
  files. If these features are needed, traditional conda packages must be used. (#3712)

* **Multi-User Package Caches**: While the on-disk package cache structure has been preserved,
  the core logic implementing package cache handling has had a complete overhaul.  Writable and
  read-only package caches are fully supported. (#4021)

* **Python API Module**: An oft requested feature is the ability to use conda as a python library,
  obviating the need to "shell out" to another python process. Conda 4.3 includes a
  `conda.cli.python_api` module that facilitates this use case. While we maintain the user-facing
  command-line interface, conda commands can be executed in-process. There is also a
  `conda.exports` module to facilitate longer-term usage of conda as a library across conda
  conda releases.  However, conda's python code *is* considered internal and private, subject
  to change at any time across releases. At the moment, conda will not install itself into
  environments other than its original install environment. (#4028)

* **Remove All Locks**:  Locking has never been fully effective in conda, and it often created a
  false sense of security. In this release, multi-user package cache support has been
  implemented for improved safety by hard-linking packages in read-only caches to the user's
  primary user package cache. Still, users are cautioned that undefined behavior can result when
  conda is running in multiple process and operating on the same package caches and/or
  environments. (#3862)

### Deprecations/Breaking Changes
* Conda will refuse to clobber existing files that are not within the unlink instructions of
  the transaction. At the risk of being user-hostile, it's a step forward for conda. We do
  anticipate some growing pains. For example, conda will not clobber packages that have been
  installed with pip (or any other package manager). In other instances, conda packages that
  contain overlapping file paths but are from different package families will not install at
  the same time. The `--force` command line flag is the escape hatch. Using `--force` will
  let your operation proceed, but also makes clear that you want conda to do something it
  considers unsafe.
* Conda signed packages have been removed in 4.3. Vulnerabilities existed. An illusion of security
  is worse than not having the feature at all.  We will be incorporating The Update Framework
  into conda in a future feature release. (#4064)
* Conda 4.4 will drop support for older versions of conda-build.

### Improvements
* create a new "trace" log level enabled by `-v -v -v` or `-vvv` (#3833)
* allow conda to be installed with pip, but only when used as a library/dependency (#4028)
* the 'r' channel is now part of defaults (#3677)
* private environment support for conda (#3988)
* support v1 info/paths.json file (#3927, #3943)
* support v1 info/package_metadata.json (#4030)
* improved solver hint detection, simplified filtering (#3597)
* cache VersionOrder objects to improve performance (#3596)
* fix documentation and typos (#3526, #3572, #3627)
* add multikey configuration validation (#3432)
* some Fish autocompletions (#2519)
* reduce priority for packages removed from the index (#3703)
* add user-agent, uid, gid to conda info (#3671)
* add conda.exports module (#3429)
* make http timeouts configurable (#3832)
* add a pkgs_dirs config parameter (#3691)
* add an 'always_softlink' option (#3870, #3876)
* pre-checks for diskspace, etc for fetch and extract #(4007)
* address #3879 don't print activate message when quiet config is enabled (#3886)
* add zos-z subdir (#4060)
* add elapsed time to HTTP errors (#3942)

### Bug Fixes
* account for the Windows Python 2.7 os.environ unicode aversion (#3363)
* fix link field in record object (#3424)
* anaconda api token bug fix; additional tests (#3673)
* fix #3667 unicode literals and unicode decode (#3682)
* add conda-env entrypoint (#3743)
* fix #3807 json dump on conda config --show --json (#3811)
* fix #3801 location of temporary hard links of index.json (#3813)
* fix invalid yml example (#3849)
* add arm platforms back to subdirs (#3852)
* fix #3771 better error message for assertion errors (#3802)
* fix #3999 spaces in shebang replacement (#4008)
* config --show-sources shouldn't show force by default (#3891)
* fix #3881 don't install conda-env in clones of root (#3899)
* conda-build dist compatibility (#3909)

### Non-User-Facing Changes
* remove unnecessary eval (#3428)
* remove dead install_tar function (#3641)
* apply PEP-8 to conda-env (#3653)
* refactor dist into an object (#3616)
* vendor appdirs; remove conda's dependency on anaconda-client import (#3675)
* revert boto patch from #2380 (#3676)
* move and update ROOT_NO_RM (#3697)
* integration tests for conda clean (#3695, #3699)
* disable coverage on s3 and ftp requests adapters (#3696, #3701)
* github repo hygiene (#3705, #3706)
* major install refactor (#3712)
* remove test timebombs (#4012)
* LinkType refactor (#3882)
* move CrossPlatformStLink and make available as export (#3887)
* make Record immutable (#3965)
* project housekeeping (#3994, #4065)
* context-dependent setup.py files (#4057)


## 4.2.17 (unreleased)

## Improvements
* silence pre-link warning for old noarch 4.2.x backport (#4453)

### Bug Fixes
* remove incorrect elision of delete_prefix_from_linked_data() (#4813)
* fix CB #1825 context clobbering (#4867)
* fix #5101 api->conda regex substitution for Anaconda API channels (#5100)

### Non-User-Facing Changes
* build 4.2.x against conda-build 2.1.2 and enforce passing (#4462)


## 4.2.16 (2017-01-20)

### Improvements
* vendor url parsing from urllib3 (#4289)
* workaround for symlink race conditions on activate (#4346)

### Bug Fixes
* do not replace \ with / in file:// URLs on Windows (#4269)
* include aliases for first command-line argument (#4279)
* fix for multi-line FTP status codes (#4276)
* fix errors with unknown type channels (#4291)
* change sys.exit to raise UpgradeError when info/files not found (#4388)

### Non-User-Facing Changes
* start using doctests in test runs and coverage (#4304)
* additional package pinning tests (#4312)


## 4.2.15 (2017-01-10)

### Improvements
* use 'post' instead of 'dev' for commits according to PEP-440 (#4234)
* do not use IFS to find activate/deactivate scripts to source (#4243)
* fix relative path to python in activate.bat (#4244)

### Bug Fixes
* replace sed with python for activate and deactivate #4257


## 4.2.14 (2017-01-07)

### Improvements
* use install.rm_rf for TemporaryDirectory cleanup (#3425)
* improve handling of local dependency information (#2107)
* add default channels to exports for Windows and Unix (#4103)
* make subdir configurable (#4178)

### Bug Fixes
* fix conda/install.py single-file behavior (#3854)
* fix the api->conda substitution (#3456)
* fix silent directory removal (#3730)
* fix location of temporary hard links of index.json (#3975)
* fix potential errors in multi-channel export and offline clone (#3995)
* fix auxlib/packaging, git hashes are not limited to 7 characters (#4189)
* fix compatibility with requests >=2.12, add pyopenssl as dependency (#4059)
* fix #3287 activate in 4.1-4.2.3 clobbers non-conda PATH changes (#4211)

### Non-User-Facing Changes
* fix open-ended test failures relating to python 3.6 release (#4166)
* allow args passed to cli.main() (#4193, #4200, #4201)
* test against python 3.6 (#4197)


## 4.2.13 (2016-11-22)

### Deprecations/Breaking Changes
* show warning message for pre-link scripts (#3727)
* error and exit for install of packages that require conda minimum version 4.3 (#3726)

### Improvements
* double/extend http timeouts (#3831)
* let descriptive http errors cover more http exceptions (#3834)
* backport some conda-build configuration (#3875)

### Bug Fixes
* fix conda/install.py single-file behavior (#3854)
* fix the api->conda substitution (#3456)
* fix silent directory removal (#3730)
* fix #3910 null check for is_url (#3931)

### Non-User-Facing Changes
* flake8 E116, E121, & E123 enabled (#3883)


## 4.2.12 (2016-11-02)

### Bug Fixes

* fix #3732, #3471, #3744 CONDA_BLD_PATH (#3747)
* fix #3717 allow no-name channels (#3748)
* fix #3738 move conda-env to ruamel_yaml (#3740)
* fix conda-env entry point (#3745 via #3743)
* fix again #3664 trash emptying (#3746)


## 4.2.11 (2016-10-23)

### Improvements
* only try once for windows trash removal (#3698)

### Bug Fixes
* fix anaconda api token bug (#3674)
* fix #3646 FileMode enum comparison (#3683)
* fix #3517 conda install --mkdir (#3684)
* fix #3560 hack anaconda token coverup on conda info (#3686)
* fix #3469 alias envs_path to envs_dirs (#3685)


## 4.2.10 (2016-10-18)

### Improvements
* add json output for `conda info -s` (#3588)
* ignore certain binary prefixes on windows (#3539)
* allow conda config files to have .yaml extensions or 'condarc' anywhere in filename (#3633)

### Bug Fixes
* fix conda-build's handle_proxy_407 import (#3666)
* fix #3442, #3459, #3481, #3531, #3548 multiple networking and auth issues (#3550)
* add back linux-ppc64le subdir support (#3584)
* fix #3600 ensure links are removed when unlinking (#3625)
* fix #3602 search channels by platform (#3629)
* fix duplicated packages when updating environment (#3563)
* fix #3590 exception when parsing invalid yaml (#3593 via #3634)
* fix #3655 a string decoding error (#3656)

### Non-User-Facing Changes
* backport conda.exports module to 4.2.x (#3654)
* travis-ci OSX fix (#3615 via #3657)


## 4.2.9 (2016-09-27)

### Bug Fixes
* fix #3536 conda-env messaging to stdout with --json flag (#3537)
* fix #3525 writing to sys.stdout with --json flag for post-link scripts (#3538)
* fix #3492 make NULL falsey with python 3 (#3524)


## 4.2.8 (2016-09-26)

### Improvements
* add "error" key back to json error output (#3523)

### Bug Fixes
* fix #3453 conda fails with create_default_packages (#3454)
* fix #3455 --dry-run fails (#3457)
* dial down error messages for rm_rf (#3522)
* fix #3467 AttributeError encountered for map config parameter validation (#3521)


## 4.2.7 (2016-09-16)

### Deprecations/Breaking Changes
* revert to 4.1.x behavior of `conda list --export` (#3450, #3451)

### Bug Fixes
* don't add binstar token if it's given in the channel spec (#3427, #3440, #3444)
* fix #3433 failure to remove broken symlinks (#3436)

### Non-User-Facing Changes
* use install.rm_rf for TemporaryDirectory cleanup (#3425)


## 4.2.6 (2016-09-14)

### Improvements
* add support for client TLS certificates (#3419)
* address #3267 allow migration of channel_alias (#3410)
* conda-env version matches conda version (#3422)

### Bug Fixes
* fix #3409 unsatisfiable dependency error message (#3412)
* fix #3408 quiet rm_rf (#3413)
* fix #3407 padding error messaging (#3416)
* account for the Windows Python 2.7 os.environ unicode aversion (#3363 via #3420)


## 4.2.5 (2016-09-08)

### Deprecations/Breaking Changes
* partially revert #3041 giving conda config --add previous --prepend behavior (#3364 via #3370)
* partially revert #2760 adding back conda package command (#3398)

### Improvements
* order output of conda config --show; make --json friendly (#3384 via #3386)
* clean the pid based lock on exception (#3325)
* improve file removal on all platforms (#3280 via #3396)

### Bug Fixes
* fix #3332 allow download urls with :: in them (#3335)
* fix always_yes and not-set argparse args overriding other sources (#3374)
* fix ftp fetch timeout (#3392)
* fix #3307 add try/except block for touch lock (#3326)
* fix CONDA_CHANNELS environment variable splitting (#3390)
* fix #3378 CONDA_FORCE_32BIT environment variable (#3391)
* make conda info channel urls actually give urls (#3397)
* fix cio_test compatibility (#3395 via #3400)


## 4.2.4 (2016-08-18)

### Bug Fixes
* fix #3277 conda list package order (#3278)
* fix channel priority issue with duplicated channels (#3283)
* fix local channel channels; add full conda-build unit tests (#3281)
* fix conda install with no package specified (#3284)
* fix #3253 exporting and importing conda environments (#3286)
* fix priority messaging on conda config --get (#3304)
* fix conda list --export; additional integration tests (#3291)
* fix conda update --all idempotence; add integration tests for channel priority (#3306)

### Non-User-Facing Changes
* additional conda-env integration tests (#3288)


## 4.2.3 (2016-08-11)

### Improvements
* added zsh and zsh.exe to Windows shells (#3257)

### Bug Fixes
* allow conda to downgrade itself (#3273)
* fix breaking changes to conda-build from 4.2.2 (#3265)
* fix empty environment issues with conda and conda-env (#3269)

### Non-User-Facing Changes
* add integration tests for conda-env (#3270)
* add more conda-build smoke tests (#3274)


## 4.2.2 (2016-08-09)

### Improvements
* enable binary prefix replacement on windows (#3262)
* add `--verbose` command line flag (#3237)
* improve logging and exception detail (#3237, #3252)
* do not remove empty environment without asking; raise an error when a named environment
  can't be found (#3222)

### Bug Fixes
* fix #3226 user condarc not available on Windows (#3228)
* fix some bugs in conda config --show* (#3212)
* fix conda-build local channel bug (#3202)
* remove subprocess exiting message (#3245)
* fix comment parsing and channels in conda-env environment.yml (#3258, #3259)
* fix context error with conda-env (#3232)
* fix #3182 conda install silently skipping failed linking (#3184)


## 4.2.1 (2016-08-01)

### Improvements
* improve an error message that can happen during conda install --revision (#3181)
* use clean sys.exit with user choice 'No' (#3196)

### Bug Fixes
* critical fix for 4.2.0 error when no git is on PATH (#3193)
* revert #3171 lock cleaning on exit pending further refinement
* patches for conda-build compatibility with 4.2 (#3187)
* fix a bug in --show-sources output that ignored aliased parameter names (#3189)

### Non-User-Facing Changes
* move scripts in bin to shell directory (#3186)


## 4.2.0 (2016-07-28)  Configuration

### New Features
* **New Configuration Engine**: Configuration and "operating context" are the foundation of
  conda's functionality. Conda now has the ability to pull configuration information from a
  multitude of on-disk locations, including `.d` directories and a `.condarc` file *within*
  a conda environment), along with full `CONDA_` environment variable support. Helpful
  validation errors are given for improperly-specified configuration. Full documentation
  updates pending. (#2537, #3160, #3178)
* **New Exception Handling Engine**: Previous releases followed a pattern of premature exiting
  (with hard calls to `sys.exit()` when exceptional circumstances were encountered. This
  release replaces over 100 `sys.exit` calls with python exceptions.  For conda developers,
  this will result in tests that are easier to write.  For developers using conda, this is a
  first step on a long path toward conda being directly importable.  For conda users, this will
  eventually result in more helpful and descriptive errors messages.
  (#2899, #2993, #3016, #3152, #3045)
* **Empty Environments**: Conda can now create "empty" environments when no initial packages
  are specified, alleviating a common source of confusion. (#3072, #3174)
* **Conda in Private Env**: Conda can now be configured to live within its own private
  environment.  While it's not yet default behavior, this represents a first step toward
  separating the `root` environment into a "conda private" environment and a "user default"
  environment. (#3068)
* **Regex Version Specification**: Regular expressions are now valid version specifiers.
  For example, `^1\.[5-8]\.1$|2.2`. (#2933)

### Deprecations/Breaking Changes
* remove conda init (#2759)
* remove conda package and conda bundle (#2760)
* deprecate conda-env repo; pull into conda proper (#2950, #2952, #2954, #3157, #3163, #3170)
* force use of ruamel_yaml (#2762)
* implement conda config --prepend; change behavior of --add to --append (#3041)
* exit on link error instead of logging it (#2639)

### Improvements
* improve locking (#2962, #2989, #3048, #3075)
* clean up requests usage for fetching packages (#2755)
* remove excess output from conda --help (#2872)
* remove os.remove in update_prefix (#3006)
* better error behavior if conda is spec'd for a non-root environment (#2956)
* scale back try_write function on unix (#3076)

### Bug Fixes
* remove psutil requirement, fixes annoying error message (#3135, #3183)
* fix #3124 add threading lock to memoize (#3134)
* fix a failure with multi-threaded repodata downloads (#3078)
* fix windows file url (#3139)
* address #2800, error with environment.yml and non-default channels (#3164)

### Non-User-Facing Changes
* project structure enhancement (#2929, #3132, #3133, #3136)
* clean up channel handling with new channel model (#3130, #3151)
* add Anaconda Cloud / Binstar auth handler (#3142)
* remove dead code (#2761, #2969)
* code refactoring and additional tests (#3052, #3020)
* remove auxlib from project root (#2931)
* vendor auxlib 0.0.40 (#2932, #2943, #3131)
* vendor toolz 0.8.0 (#2994)
* move progressbar to vendor directory (#2951)
* fix conda.recipe for new quirks with conda-build (#2959)
* move captured function to common module (#3083)
* rename CHANGELOG to md (#3087)


## 4.1.13 (unreleased)

* improve handling of local dependency information, #2107
* show warning message for pre-link scripts, #3727
* error and exit for install of packages that require conda minimum version 4.3, #3726
* fix conda/install.py single-file behavior, #3854
* fix open-ended test failures relating to python 3.6 release, #4167
* fix #3287 activate in 4.1-4.2.3 clobbers non-conda PATH changes, #4211
* fix relative path to python in activate.bat, #4244


## 4.1.12 (2016-09-08)

* fix #2837 "File exists" in symlinked path with parallel activations, #3210
* fix prune option when installing packages, #3354
* change check for placeholder to be more friendly to long PATH, #3349


## 4.1.11 (2016-07-26)

* fix PS1 backup in activate script, #3135 via #3155
* correct resolution for 'handle failures in binstar_client more generally', #3156


## 4.1.10 (2016-07-25)

* ignore symlink failure because of read-only file system, #3055
* backport shortcut tests, #3064
* fix #2979 redefinition of $SHELL variable, #3081
* fix #3060 --clone root --copy exception, #3080


## 4.1.9 (2016-07-20)

* fix #3104, add global BINSTAR_TOKEN_PAT
* handle failures in binstar_client more generally


## 4.1.8 (2016-07-12)

* fix #3004 UNAUTHORIZED for url (null binstar token), #3008
* fix overwrite existing redirect shortcuts when symlinking envs, #3025
* partially revert no default shortcuts, #3032, #3047


## 4.0.11 2016-07-09

* allow auto_update_conda from sysrc, #3015 via #3021


## 4.1.7 (2016-07-07)

* add msys2 channel to defaults on Windows, #2999
* fix #2939 channel_alias issues; improve offline enforcement, #2964
* fix #2970, #2974 improve handling of file:// URLs inside channel, #2976


## 4.1.6 (2016-07-01)

* slow down exp backoff from 1 ms to 100 ms factor, #2944
* set max time on exp_backoff to ~6.5 sec,#2955
* fix #2914 add/subtract from PATH; kill folder output text, #2917
* normalize use of get_index behavior across clone/explicit, #2937
* wrap root prefix check with normcase, #2938


## 4.1.5 (2016-06-29)

* more conservative auto updates of conda #2900
* fix some permissions errors with more aggressive use of move_path_to_trash, #2882
* fix #2891 error if allow_other_channels setting is used, #2896
* fix #2886, #2907 installing a tarball directly from the package cache, #2908
* fix #2681, #2778 reverting #2320 lock behavior changes, #2915


## 4.0.10 (2016-06-29)

* fix #2846 revert the use of UNC paths; shorten trash filenames, #2859 via #2878
* fix some permissions errors with more aggressive use of move_path_to_trash, #2882 via #2894


## 4.1.4 (2016-06-27)

* fix #2846 revert the use of UNC paths; shorten trash filenames, #2859
* fix exp backoff on Windows, #2860
* fix #2845 URL for local file repos, #2862
* fix #2764 restore full path var on win; create to CONDA_PREFIX env var, #2848
* fix #2754 improve listing pip installed packages, #2873
* change root prefix detection to avoid clobbering root activate scripts, #2880
* address #2841 add lowest and highest priority indication to channel config output, #2875
* add SYMLINK_CONDA to planned instructions, #2861
* use CONDA_PREFIX, not CONDA_DEFAULT_ENV for activate.d, #2856
* call scripts with redirect on win; more error checking to activate, #2852


## 4.1.3 (2016-06-23)

* ensure conda-env auto update, along with conda, #2772
* make yaml booleans behave how everyone expects them to, #2784
* use accept-encoding for repodata; prefer repodata.json to repodata.json.bz2, #2821
* additional integration and regression tests, #2757, #2774, #2787
* add offline mode to printed info; use offline flag when grabbing channels, #2813
* show conda-env version in conda info, #2819
* adjust channel priority superseded list, #2820
* support epoch ! characters in command line specs, #2832
* accept old default names and new ones when canonicalizing channel URLs #2839
* push PATH, PS1 manipulation into shell scripts, #2796
* fix #2765 broken source activate without arguments, #2806
* fix standalone execution of install.py, #2756
* fix #2810 activating conda environment broken with git bash on Windows, #2795
* fix #2805, #2781 handle both file-based channels and explicit file-based URLs, #2812
* fix #2746 conda create --clone of root, #2838
* fix #2668, #2699 shell recursion with activate #2831


## 4.1.2 (2016-06-17)

* improve messaging for "downgrades" due to channel priority, #2718
* support conda config channel append/prepend, handle duplicates, #2730
* remove --shortcuts option to internal CLI code, #2723
* fix an issue concerning space characters in paths in activate.bat, #2740
* fix #2732 restore yes/no/on/off for booleans on the command line, #2734
* fix #2642 tarball install on Windows, #2729
* fix #2687, #2697 WindowsError when creating environments on Windows, #2717
* fix #2710 link instruction in conda create causes TypeError, #2715
* revert #2514, #2695, disabling of .netrc files, #2736
* revert #2281 printing progress bar to terminal, #2707


## 4.1.1 (2016-06-16)

* add auto_update_conda config parameter, #2686
* fix #2669 conda config --add channels can leave out defaults, #2670
* fix #2703 ignore activate symlink error if links already exist, #2705
* fix #2693 install duplicate packages with older version of Anaconda, #2701
* fix #2677 respect HTTP_PROXY, #2695
* fix #2680 broken fish integration, #2685, #2694
* fix an issue with conda never exiting, #2689
* fix #2688 explicit file installs, #2708
* fix #2700 conda list UnicodeDecodeError, #2706


## 4.0.9 (2016-06-15)

* add auto_update_conda config parameter, #2686


## 4.1.0 (2016-06-14)  Channel Priority

* clean up activate and deactivate scripts, moving back to conda repo, #1727,
  #2265, #2291, #2473, #2501, #2484
* replace pyyaml with ruamel_yaml, #2283, #2321
* better handling of channel collisions, #2323, #2369 #2402, #2428
* improve listing of pip packages with conda list, #2275
* re-license progressbar under BSD 3-clause, #2334
* reduce the amount of extraneous info in hints, #2261
* add --shortcuts option to install shortcuts on windows, #2623
* skip binary replacement on windows, #2630
* don't show channel urls by default in conda list, #2282
* package resolution and solver tweaks, #2443, #2475, #2480
* improved version & build matching, #2442, #2488
* print progress to the terminal rather than stdout, #2281
* verify version specs given on command line are valid, #2246
* fix for try_write function in case of odd permissions, #2301
* fix a conda search --spec error, #2343
* update User-Agent for conda connections, #2347
* remove some dead code paths, #2338, #2374
* fixes a thread safety issue with http requests, #2377, #2383
* manage BeeGFS hard-links non-POSIX configuration, #2355
* prevent version downgrades during removes, #2394
* fix conda info --json, #2445
* truncate shebangs over 127 characters using /usr/bin/env, #2479
* extract packages to a temporary directory then rename, #2425, #2483
* fix help in install, #2460
* fix re-install bug when sha1 differs, #2507
* fix a bug with file deletion, #2499
* disable .netrc files, #2514
* dont fetch index on remove --all, #2553
* allow track_features to be a string *or* a list in .condarc, #2541
* fix #2415 infinite recursion in invalid_chains, #2566
* allow channel_alias to be different than binstar, #2564


## 4.0.8 (2016-06-03)

* fix a potential problem with moving files to trash, #2587


## 4.0.7 (2016-05-26)

* workaround for boto bug, #2380


## 4.0.6 (2016-05-11)

* log "custom" versions as updates rather than downgrades, #2290
* fixes a TypeError exception that can occur on install/update, #2331
* fixes an error on Windows removing files with long path names, #2452


## 4.0.5 (2016-03-16)

* improved help documentation for install, update, and remove, #2262
* fixes #2229 and #2250 related to conda update errors on Windows, #2251
* fixes #2258 conda list for pip packages on Windows, #2264


## 4.0.4 (2016-03-10)

* revert #2217 closing request sessions, #2233


## 4.0.3 (2016-03-10)

* adds a `conda clean --all` feature, #2211
* solver performance improvements, #2209
* fixes conda list for pip packages on windows, #2216
* quiets some logging for package downloads under python 3, #2217
* more urls for `conda list --explicit`, #1855
* prefer more "latest builds" for more packages, #2227
* fixes a bug with dependency resolution and features, #2226


## 4.0.2 (2016-03-08)

* fixes track_features in ~/.condarc being a list, see also #2203
* fixes incorrect path in lock file error #2195
* fixes issues with cloning environments, #2193, #2194
* fixes a strange interaction between features and versions, #2206
* fixes a bug in low-level SAT clause generation creating a
  preference for older versions, #2199


## 4.0.1 (2016-03-07)

* fixes an install issue caused by md5 checksum mismatches, #2183
* remove auxlib build dependency, #2188


## 4.0.0 (2016-03-04)  Solver

* The solver has been retooled significantly. Performance
  should be improved in most circumstances, and a number of issues
  involving feature conflicts should be resolved.
* `conda update <package>` now handles depedencies properly
  according to the setting of the "update_deps" configuration:
      --update-deps: conda will also update any dependencies as needed
                     to install the latest verison of the requrested
                     packages.  The minimal set of changes required to
                     achieve this is sought.
      --no-update-deps: conda will update the packages *only* to the
                     extent that no updates to the dependencies are
                     required
  The previous behavior, which would update the packages without regard to
  their dependencies, could result in a broken configuration, and has been
  removed.
* Conda finally has an official logo.
* Fix `conda clean --packages` on Windows, #1944
* Conda sub-commands now support dashes in names, #1840


3.19.4 (unreleased):
--------------------
  * improve handling of local dependency information, #2107
  * use install.rm_rf for TemporaryDirectory cleanup, #3425
  * fix the api->conda substitution, #3456
  * error and exit for install of packages that require conda minimum version 4.3, #3726
  * show warning message for pre-link scripts, #3727
  * fix silent directory removal, #3730
  * fix conda/install.py single-file behavior, #3854


2016-02-19   3.19.3:
--------------------
  * fix critical issue, see #2106


2016-02-19   3.19.2:
--------------------
  * add basic activate/deactivate, conda activate/deactivate/ls for fish,
    see #545
  * remove error when CONDA_FORCE_32BIT is set on 32-bit systems, #1985
  * suppress help text for --unknown option, #2051
  * fix issue with conda create --clone post-link scripts, #2007
  * fix a permissions issue on windows, #2083


2016-02-01   3.19.1:
--------------------
  * resolve.py: properly escape periods in version numbers, #1926
  * support for pinning Lua by default, #1934
  * remove hard-coded test URLs, a module cio_test is now expected when
    CIO_TEST is set


2015-12-17   3.19.0:
--------------------
  * OpenBSD 5.x support, #1891
  * improve install CLI to make Miniconda -f work, #1905


2015-12-10   3.18.9:
--------------------
  * allow chaning default_channels (only applies to "system" condarc), from
    from CLI, #1886
  * improve default for --show-channel-urls in conda list, #1900


2015-12-03   3.18.8:
--------------------
  * always attempt to delete files in rm_rf, #1864


2015-12-02   3.18.7:
--------------------
  * simplify call to menuinst.install()
  * add menuinst as dependency on Windows
  * add ROOT_PREFIX to post-link (and pre_unlink) environment


2015-11-19   3.18.6:
--------------------
  * improve conda clean when user lacks permissions, #1807
  * make show_channel_urls default to True, #1771
  * cleaner write tests, #1735
  * fix documentation, #1709
  * improve conda clean when directories don't exist, #1808


2015-11-11   3.18.5:
--------------------
  * fix bad menuinst exception handling, #1798
  * add workaround for unresolved dependencies on Windows


2015-11-09   3.18.4:
--------------------
  * allow explicit file to contain MD5 hashsums
  * add --md5 option to "conda list --explicit"
  * stop infinite recursion during certain resolve operations, #1749
  * add dependencies even if strictness == 3, #1766


2015-10-15   3.18.3:
--------------------
  * added a pruning step for more efficient solves, #1702
  * disallow conda-env to be installed into non-root environment
  * improve error output for bad command input, #1706
  * pass env name and setup cmd to menuinst, #1699


2015-10-12   3.18.2:
--------------------
  * add "conda list --explicit" which contains the URLs of all conda packages
    to be installed, and can used with the install/create --file option, #1688
  * fix a potential issue in conda clean
  * avoid issues with LookupErrors when updating Python in the root
    environment on Windows
  * don't fetch the index from the network with conda remove
  * when installing conda packages directly, "conda install <pkg>.tar.bz2",
    unlink any installed package with that name (not just the installed one)
  * allow menu items to be installed in non-root env, #1692


2015-09-28   3.18.1:
--------------------
  * fix: removed reference to win_ignore_root in plan module


2015-09-28   3.18.0:
--------------------
  * allow Python to be updated in root environment on Windows, #1657
  * add defaults to specs after getting pinned specs (allows to pin a
    different version of Python than what is installed)
  * show what older versions are in the solutions in the resolve debug log
  * fix some issues with Python 3.5
  * respect --no-deps when installing from .tar or .tar.bz2
  * avoid infinite recursion with NoPackagesFound and conda update --all --file
  * fix conda update --file
  * toposort: Added special case to remove 'pip' dependency from 'python'
  * show dotlog messages during hint generation with --debug
  * disable the max_only heuristic during hint generation
  * new version comparison algorithm, which consistently compares any version
    string, and better handles version strings using things like alpha, beta,
    rc, post, and dev. This should remove any inconsistent version comparison
    that would lead to conda installing an incorrect version.
  * use the trash in rm_rf, meaning more things will get the benefit of the
    trash system on Windows
  * add the ability to pass the --file argument multiple times
  * add conda upgrade alias for conda update
  * add update_dependencies condarc option and --update-deps/--no-update-deps
    command line flags
  * allow specs with conda update --all
  * add --show-channel-urls and --no-show-channel-urls command line options
  * add always_copy condarc option
  * conda clean properly handles multiple envs directories. This breaks
    backwards compatibility with some of the --json output. Some of the old
    --json keys are kept for backwards compatibility.


2015-09-11   3.17.0:
--------------------
  * add windows_forward_slashes option to walk_prefix(), see #1513
  * add ability to set CONDA_FORCE_32BIT environment variable, it should
    should only be used when running conda-build, #1555
  * add config option to makes the python dependency on pip optional, #1577
  * fix an UnboundLocalError
  * print note about pinned specs in no packages found error
  * allow wildcards in AND-connected version specs
  * print pinned specs to the debug log
  * fix conda create --clone with create_default_packages
  * give a better error when a proxy isn't found for a given scheme
  * enable running 'conda run' in offline mode
  * fix issue where hardlinked cache contents were being overwritten
  * correctly skip packages whose dependencies can't be found with conda
    update --all
  * use clearer terminology in -m help text.
  * use splitlines to break up multiple lines throughout the codebase
  * fix AttributeError with SSLError


2015-08-10   3.16.0:
--------------------
  * rename binstar -> anaconda, see #1458
  * fix --use-local when the conda-bld directory doesn't exist
  * fixed --offline option when using "conda create --clone", see #1487
  * don't mask recursion depth errors
  * add conda search --reverse-dependency
  * check whether hardlinking is available before linking when
    using "python install.py --link" directly, see #1490
  * don't exit nonzero when installing a package with no dependencies
  * check which features are installed in an environment via track_features,
    not features
  * set the verify flag directly on CondaSession (fixes conda skeleton not
    respecting the ssl_verify option)


2015-07-23   3.15.1:
--------------------
  * fix conda with older versions of argcomplete
  * restore the --force-pscheck option as a no-op for backwards
    compatibility


2015-07-22   3.15.0:
--------------------
  * sort the output of conda info package correctly
  * enable tab completion of conda command extensions using
    argcomplete. Command extensions that import conda should use
    conda.cli.conda_argparse.ArgumentParser instead of
    argparse.ArgumentParser. Otherwise, they should enable argcomplete
    completion manually.
  * allow psutil and pycosat to be updated in the root environment on Windows
  * remove all mentions of pscheck. The --force-pscheck flag has been removed.
  * added support for S3 channels
  * fix color issues from pip in conda list on Windows
  * add support for other machine types on Linux, in particular ppc64le
  * add non_x86_linux_machines set to config module
  * allow ssl_verify to accept strings in addition to boolean values in condarc
  * enable --set to work with both boolean and string values


2015-06-29   3.14.1:
--------------------
  * make use of Crypto.Signature.PKCS1_PSS module, see #1388
  * note when features are being used in the unsatisfiable hint


2015-06-16   3.14.0:
--------------------
  * add ability to verify signed packages, see #1343 (and conda-build #430)
  * fix issue when trying to add 'pip' dependency to old python packages
  * provide option "conda info --unsafe-channels" for getting unobscured
    channel list, #1374


2015-06-04   3.13.0:
--------------------
  * avoid the Windows file lock by moving files to a trash directory, #1133
  * handle env dirs not existing in the Environments completer
  * rename binstar.org -> anaconda.org, see #1348
  * speed up 'source activate' by ~40%


2015-05-05   3.12.0:
--------------------
  * correctly allow conda to update itself
  * print which file leads to the "unable to remove file" error on Windows
  * add support for the no_proxy environment variable, #1171
  * add a much faster hint generation for unsatisfiable packages, which is now
    always enabled (previously it would not run if there were more than ten
    specs). The new hint only gives one set of conflicting packages, rather
    than all sets, so multiple passes may be necessary to fix such issues
  * conda extensions that import conda should use
    conda.cli.conda_argparser.ArgumentParser instead of
    argparse.ArgumentParser to conform to the conda help guidelines (e.g., all
    help messages should be capitalized with periods, and the options should
    be preceded by "Options:" for the sake of help2man).
  * add confirmation dialog to conda remove. Fixes conda remove --dry-run.


2015-04-22   3.11.0:
--------------------
  * fix issue where forced update on Windows could cause a package to break
  * remove detection of running processes that might conflict
  * deprecate --force-pscheck (now a no-op argument)
  * make conda search --outdated --names-only work, fixes #1252
  * handle the history file not having read or write permissions better
  * make multiple package resolutions warning easier to read
  * add --full-name to conda list
  * improvements to command help


2015-04-06   3.10.1:
--------------------
  * fix logic in @memoized for unhashable args
  * restored json cache of repodata, see #1249
  * hide binstar tokens in conda info --json
  * handle CIO_TEST='2 '
  * always find the solution with minimal number of packages, even if there
    are many solutions
  * allow comments at the end of the line in requirement files
  * don't update the progressbar until after the item is finished running
  * add conda/<version> to HTTP header User-Agent string


2015-03-12   3.10.0:
--------------------
  * change default repo urls to be https
  * add --offline to conda search
  * add --names-only and --full-name to conda search
  * add tab completion for packages to conda search


2015-02-24   3.9.1:
-------------------
  * pscheck: check for processes in the current environment, see #1157
  * don't write to the history file if nothing has changed, see #1148
  * conda update --all installs packages without version restrictions (except
    for Python), see #1138
  * conda update --all ignores the anaconda metapackage, see #1138
  * use forward slashes for file urls on Windows
  * don't symlink conda in the root environment from activate
  * use the correct package name in the progress bar info
  * use json progress bars for unsatisfiable dependencies hints
  * don't let requests decode gz files when downloaded


2015-02-16   3.9.0:
-------------------
  * remove (de)activation scripts from conda, those are now in conda-env
  * pip is now always added as a Python dependency
  * allow conda to be installed into environments which start with _
  * add argcomplete tab completion for environments with the -n flag, and for
    package names with install, update, create, and remove


2015-02-03   3.8.4:
-------------------
  * copy (de)activate scripts from conda-env
  * Add noarch (sub) directory support


2015-01-28   3.8.3:
-------------------
  * simplified how ROOT_PREFIX is obtained in (de)activate


2015-01-27   3.8.2:
-------------------
  * add conda clean --source-cache to clean the conda build source caches
  * add missing quotes in (de)activate.bat, fixes problem in Windows when
    conda is installed into a directory with spaces
  * fix conda install --copy


2015-01-23   3.8.1:
-------------------
  * add missing utf-8 decoding, fixes Python 3 bug when icondata to json file


2015-01-22   3.8.0:
-------------------
  * move active script into conda-env, which is now a new dependency
  * load the channel urls in the correct order when using concurrent.futures
  * add optional 'icondata' key to json files in conda-meta directory, which
    contain the base64 encoded png file or the icon
  * remove a debug print statement


2014-12-18   3.7.4:
-------------------
  * add --offline option to install, create, update and remove commands, and
    also add ability to set "offline: True" in condarc file
  * add conda uninstall as alias for conda remove
  * add conda info --root
  * add conda.pip module
  * fix CONDARC pointing to non-existing file, closes issue #961
  * make update -f work if the package is already up-to-date
  * fix possible TypeError when printing an error message
  * link packages in topologically sorted order (so that pre-link scripts can
    assume that the dependencies are installed)
  * add --copy flag to install
  * prevent the progressbar from crashing conda when fetching in some
    situations


2014-11-05   3.7.3:
-------------------
  * conda install from a local conda package (or a tar fill which
    contains conda packages), will now also install the dependencies
    listed by the installed packages.
  * add SOURCE_DIR environment variable in pre-link subprocess
  * record all created environments in ~/.conda/environments.txt


2014-10-31   3.7.2:
-------------------
  * only show the binstar install message once
  * print the fetching repodata dot after the repodata is fetched
  * write the install and remove specs to the history file
  * add '-y' as an alias to '--yes'
  * the `--file` option to conda config now defaults to
    os.environ.get('CONDARC')
  * some improvements to documentation (--help output)
  * add user_rc_path and sys_rc_path to conda info --json
  * cache the proxy username and password
  * avoid warning about conda in pscheck
  * make ~/.conda/envs the first user envs dir


2014-10-07   3.7.1:
-------------------
  * improve error message for forgetting to use source with activate and
    deactivate, see issue #601
  * don't allow to remove the current environment, see issue #639
  * don't fail if binstar_client can't be imported for other reasons,
    see issue #925
  * allow spaces to be contained in conda run
  * only show the conda install binstar hint if binstar is not installed
  * conda info package_spec now gives detailed info on packages. conda info
    path has been removed, as it is duplicated by conda package -w path.


2014-09-19   3.7.0:
-------------------
  * faster algorithm for --alt-hint
  * don't allow channel_alias with allow_other_channels: false if it is set in
    the system .condarc
  * don't show long "no packages found" error with update --all
  * automatically add the Binstar token to urls when the binstar client is
    installed and logged in
  * carefully avoid showing the binstar token or writing it to a file
  * be more careful in conda config about keys that are the wrong type
  * don't expect directories starting with conda- to be commands
  * no longer recommend to run conda init after pip installing conda. A pip
    installed conda will now work without being initialized to create and
    manage other environments
  * the rm function on Windows now works around access denied errors
  * fix channel urls now showing with conda list with show_channel_urls set to
    true


2014-09-08   3.6.4:
-------------------
  * fix removing packages that aren't in the channels any more
  * Pretties output for --alt-hint


2014-09-04   3.6.3:
-------------------
  * skip packages that can't be found with update --all
  * add --use-local to search and remove
  * allow --use-local to be used along with -c (--channels) and
    --override-channels. --override-channels now requires either -c or
    --use-local
  * allow paths in has_prefix to be quoted, to allow for spaces in paths on
    Windows
  * retain Unix style path separators for prefixes in has_prefix on
    Windows (if the placeholder path uses /, replace it with a path that uses
    /, not \)
  * fix bug in --use-local due to API changes in conda-build
  * include user site directories in conda info -s
  * make binary has_prefix replacement work with spaces after the prefix
  * make binary has_prefix replacement replace multiple occurrences of the
    placeholder in the same null-terminated string
  * don't show packages from other platforms as installed or cached in conda
    search
  * be more careful about not warning about conda itself in pscheck
  * Use a progress bar for the unsatisfiable packages hint generation
  * Don't use TemporaryFile in try_write, as it is too slow when it fails
  * Ignore InsecureRequestWarning when ssl_verify is False
  * conda remove removes features tracked by removed packages in
    track_features


2014-08-20   3.6.2:
-------------------
  * add --use-index-cache to conda remove
  * fix a bug where features (like mkl) would be selected incorrectly
  * use concurrent.future.ThreadPool to fetch package metadata asynchronously
    in Python 3.
  * do the retries in rm_rf on every platform
  * use a higher cutoff for package name misspellings
  * allow changing default channels in "system" .condarc


2014-08-13   3.6.1:
-------------------
  * add retries to download in fetch module
  * improved error messages for missing packages
  * more robust rm_rf on Windows
  * print multiline help for subcommands correctly


2014-08-11   3.6.0:
-------------------
  * correctly check if a package can be hard-linked if it isn't extracted yet
  * change how the package plan is printed to better show what is new,
    updated, and downgraded
  * use suggest_normalized_version in the resolve module. Now versions like
    1.0alpha that are not directly recognized by verlib's NormalizedVersion
    are supported better
  * conda run command, to run apps and commands from packages
  * more complete --json API. Every conda command should fully support --json
    output now.
  * show the conda_build and requests versions in conda info
  * include packages from setup.py develop in conda list (with use_pip)
  * raise a warning instead of dying when the history file is invalid
  * use urllib.quote on the proxy password
  * make conda search --outdated --canonical work
  * pin the Python version during conda init
  * fix some metadata that is written for Python during conda init
  * allow comments in a pinned file
  * allow installing and updating menuinst on Windows
  * allow conda create with both --file and listed packages
  * better handling of some nonexistent packages
  * fix command line flags in conda package
  * fix a bug in the ftp adapter


2014-06-10   3.5.5:
-------------------
  * remove another instance pycosat version detection, which fails on
    Windows, see issue #761


2014-06-10   3.5.4:
-------------------
  * remove pycosat version detection, which fails on Windows, see issue #761


2014-06-09   3.5.3:
-------------------
  * fix conda update to correctly not install packages that are already
    up-to-date
  * always fail with connection error in download
  * the package resolution is now much faster and uses less memory
  * add ssl_verify option in condarc to allow ignoring SSL certificate
    verification, see issue #737


2014-05-27   3.5.2:
-------------------
  * fix bug in activate.bat and deactivate.bat on Windows


2014-05-26   3.5.1:
-------------------
  * fix proxy support - conda now prompts for proxy username and password
    again
  * fix activate.bat on Windows with spaces in the path
  * update optional psutil dependency was updated to psutil 2.0 or higher


2014-05-15   3.5.0:
-------------------
  * replace use of urllib2 with requests. requests is now a hard dependency of
    conda.
  * add ability to only allow system-wise specified channels
  * hide binstar from output of conda info


2014-05-05   3.4.3:
-------------------
  * allow prefix replacement in binary files, see issue #710
  * check if creating hard link is possible and otherwise copy,
    during install
  * allow circular dependencies


2014-04-21   3.4.2:
-------------------
  * conda clean --lock: skip directories that don't exist, fixes #648
  * fixed empty history file causing crash, issue #644
  * remove timezone information from history file, fixes issue #651
  * fix PackagesNotFound error for missing recursive dependencies
  * change the default for adding cache from the local package cache -
    known is now the default and the option to use index metadata from the
    local package cache is --unknown
  * add --alt-hint as a method to get an alternate form of a hint for
    unsatisfiable packages
  * add conda package --ls-files to list files in a package
  * add ability to pin specs in an environment. To pin a spec, add a file
    called pinned to the environment's conda-meta directory with the specs to
    pin. Pinned specs are always kept installed, unless the --no-pin flag is
    used.
  * fix keyboard interrupting of external commands. Now keyboard interupting
    conda build correctly removes the lock file
  * add no_link ability to conda, see issue #678


2014-04-07   3.4.1:
-------------------
  * always use a pkgs cache directory associated with an envs directory, even
    when using -p option with an arbitrary a prefix which is not inside an
    envs dir
  * add setting of PYTHONHOME to conda info --system
  * skip packages with bad metadata


2014-04-02   3.4.0:
-------------------
  * added revision history to each environment:
      - conda list --revisions
      - conda install --revision
      - log is stored in conda-meta/history
  * allow parsing pip-style requirement files with --file option and in command
    line arguments, e.g. conda install 'numpy>=1.7', issue #624
  * fix error message for --file option when file does not exist
  * allow DEFAULTS in CONDA_ENVS_PATH, which expands to the defaults settings,
    including the condarc file
  * don't install a package with a feature (like mkl) unless it is
    specifically requested (i.e., that feature is already enabled in that
    environment)
  * add ability to show channel URLs when displaying what is going to be
    downloaded by setting "show_channel_urls: True" in condarc
  * fix the --quiet option
  * skip packages that have dependencies that can't be found


2014-03-24   3.3.2:
-------------------
  * fix the --file option
  * check install arguments before fetching metadata
  * fix a printing glitch with the progress bars
  * give a better error message for conda clean with no arguments
  * don't include unknown packages when searching another platform


2014-03-19   3.3.1:
-------------------
  * Fix setting of PS1 in activate.
  * Add conda update --all.
  * Allow setting CONDARC=' ' to use no condarc.
  * Add conda clean --packages.
  * Don't include bin/conda, bin/activate, or bin/deactivate in conda
    package.


2014-03-18   3.3.0:
-------------------
  * allow new package specification, i.e. ==, >=, >, <=, <, != separated
    by ',' for example: >=2.3,<3.0
  * add ability to disable self update of conda, by setting
    "self_update: False" in .condarc
  * Try installing packages using the old way of just installing the maximum
    versions of things first. This provides a major speedup of solving the
    package specifications in the cases where this scheme works.
  * Don't include python=3.3 in the specs automatically for the Python 3
    version of conda.  This allows you to do "conda create -n env package" for
    a package that only has a Python 2 version without specifying
    "python=2". This change has no effect in Python 2.
  * Automatically put symlinks to conda, activate, and deactivate in each
    environment on Unix.
  * On Unix, activate and deactivate now remove the root environment from the
    PATH. This should prevent "bleed through" issues with commands not
    installed in the activated environment but that are installed in the root
    environment. If you have "setup.py develop" installed conda on Unix, you
    should run this command again, as the activate and deactivate scripts have
    changed.
  * Begin work to support Python 3.4.
  * Fix a bug in version comparison
  * Fix usage of sys.stdout and sys.stderr in environments like pythonw on
    Windows where they are nonstandard file descriptors.


2014-03-12   3.2.1:
-------------------
  * fix installing packages with irrational versions
  * fix installation in the api
  * use a logging handler to print the dots


2014-03-11   3.2.0:
-------------------
  * print dots to the screen for progress
  * move logic functions from resolve to logic module


2014-03-07   3.2.0a1:
---------------------
  * conda now uses pseudo-boolean constraints in the SAT solver. This allows
    it to search for all versions at once, rather than only the latest (issue
    #491).
  * Conda contains a brand new logic submodule for converting pseudo-boolean
    constraints into SAT clauses.


2014-03-07   3.1.1:
-------------------
  * check if directory exists, fixed issue #591


2014-03-07   3.1.0:
-------------------
  * local packages in cache are now added to the index, this may be disabled
    by using the --known option, which only makes conda use index metadata
    from the known remote channels
  * add --use-index-cache option to enable using cache of channel index files
  * fix ownership of files when installing as root on Linux
  * conda search: add '.' symbol for extracted (cached) packages


2014-02-20   3.0.6:
-------------------
  * fix 'conda update' taking build number into account


2014-02-17   3.0.5:
-------------------
  * allow packages from create_default_packages to be overridden from the
    command line
  * fixed typo install.py, issue #566
  * try to prevent accidentally installing into a non-root conda environment


2014-02-14   3.0.4:
-------------------
  * conda update: don't try to update packages that are already up-to-date


2014-02-06   3.0.3:
-------------------
  * improve the speed of clean --lock
  * some fixes to conda config
  * more tests added
  * choose the first solution rather than the last when there are more than
    one, since this is more likely to be the one you want.


2014-02-03   3.0.2:
-------------------
  * fix detection of prefix being writable


2014-01-31   3.0.1:
-------------------
  * bug: not having track_features in condarc now uses default again
  * improved test suite
  * remove numpy version being treated special in plan module
  * if the post-link.(bat|sh) fails, don't treat it as though it installed,
    i.e. it is not added to conda-meta
  * fix activate if CONDA_DEFAULT_ENV is invalid
  * fix conda config --get to work with list keys again
  * print the total download size
  * fix a bug that was preventing conda from working in Python 3
  * add ability to run pre-link script, issue #548


2014-01-24   3.0.0:
-------------------
  * removed build, convert, index, and skeleton commands, which are now
    part of the conda-build project: https://github.com/conda/conda-build
  * limited pip integration to `conda list`, that means
    `conda install` no longer calls `pip install` # !!!
  * add ability to call sub-commands named 'conda-x'
  * The -c flag to conda search is now shorthand for --channel, not
    --canonical (this is to be consistent with other conda commands)
  * allow changing location of .condarc file using the CONDARC environment
    variable
  * conda search now shows the channel that the package comes from
  * conda search has a new --platform flag for searching for packages in other
    platforms.
  * remove condarc warnings: issue #526#issuecomment-33195012


2014-01-17   2.3.1:
-------------------
  * add ability create info/no_softlink
  * add conda convert command to convert non-platform-dependent packages from
    one platform to another (experimental)
  * unify create, install, and update code. This adds many features to create
    and update that were previously only available to install. A backwards
    incompatible change is that conda create -f now means --force, not
    --file.


2014-01-16   2.3.0:
-------------------
  * automatically prepend http://conda.binstar.org/ (or the value of
    channel_alias in the .condarc file) to channels whenever the
    channel is not a URL or the word 'defaults or 'system'
  * recipes made with the skeleton pypi command will use setuptools instead of
    distribute
  * re-work the setuptools dependency and entry_point logic so that
    non console_script entry_points for packages with a dependency on
    setuptools will get correct build script with conda skeleton pypi
  * add -m, --mkdir option to conda install
  * add ability to disable soft-linking


2014-01-06   2.2.8:
-------------------
  * add check for chrpath (on Linux) before build is started, see issue #469
  * conda build: fixed ELF headers not being recognized on Python 3
  * fixed issues: #467, #476


2014-01-02   2.2.7:
-------------------
  * fixed bug in conda build related to lchmod not being available on all
    platforms


2013-12-31   2.2.6:
-------------------
  * fix test section for automatic recipe creation from pypi
    using --build-recipe
  * minor Py3k fixes for conda build on Linux
  * copy symlinks as symlinks, issue #437
  * fix explicit install (e.g. from output of `conda list -e`) in root env
  * add pyyaml to the list of packages which can not be removed from root
    environment
  * fixed minor issues: #365, #453


2013-12-17   2.2.5:
-------------------
  * conda build: move broken packages to conda-bld/broken
  * conda config: automatically add the 'defaults' channel
  * conda build: improve error handling for invalid recipe directory
  * add ability to set build string, issue #425
  * fix LD_RUN_PATH not being set on Linux under Python 3,
    see issue #427, thanks peter1000


2013-12-10   2.2.4:
-------------------
  * add support for execution with the -m switch (issue #398), i.e. you
    can execute conda also as: python -m conda
  * add a deactivate script for windows
  * conda build adds .pth-file when it encounters an egg (TODO)
  * add ability to preserve egg directory when building using
        build/preserve_egg_dir: True
  * allow track_features in ~/.condarc
  * Allow arbitrary source, issue #405
  * fixed minor issues: #393, #402, #409, #413


2013-12-03   2.2.3:
-------------------
  * add "foreign mode", i.e. disallow install of certain packages when
    using a "foreign" Python, such as the system Python
  * remove activate/deactivate from source tarball created by sdist.sh,
    in order to not overwrite activate script from virtualenvwrapper


2013-11-27   2.2.2:
-------------------
  * remove ARCH environment variable for being able to change architecture
  * add PKG_NAME, PKG_VERSION to environment when running build.sh,
    .<name>-post-link.sh and .<name>-pre-unlink.sh


2013-11-15   2.2.1:
-------------------
  * minor fixes related to make conda pip installable
  * generated conda meta-data missing 'files' key, fixed issue #357


2013-11-14   2.2.0:
-------------------
  * add conda init command, to allow installing conda via pip
  * fix prefix being replaced by placeholder after conda build on Unix
  * add 'use_pip' to condarc configuration file
  * fixed activate on Windows to set CONDA_DEFAULT_ENV
  * allow setting "always_yes: True" in condarc file, which implies always
    using the --yes option whenever asked to proceed


2013-11-07   2.1.0:
-------------------
  * fix rm_egg_dirs so that the .egg_info file can be a zip file
  * improve integration with pip
      * conda list now shows pip installed packages
      * conda install will try to install via "pip install" if no
        conda package is available (unless --no-pip is provided)
      * conda build has a new --build-recipe option which
        will create a recipe (stored in <root>/conda-recipes) from pypi
        then build a conda package (and install it)
      * pip list and pip install only happen if pip is installed
  * enhance the locking mechanism so that conda can call itself in the same
    process.


2013-11-04   2.0.4:
-------------------
  * ensure lowercase name when generating package info, fixed issue #329
  * on Windows, handle the .nonadmin files


2013-10-28   2.0.3:
-------------------
  * update bundle format
  * fix bug when displaying packages to be downloaded (thanks Crystal)


2013-10-27   2.0.2:
-------------------
  * add --index-cache option to clean command, see issue #321
  * use RPATH (instead of RUNPATH) when building packages on Linux


2013-10-23   2.0.1:
-------------------
  * add --no-prompt option to conda skeleton pypi
  * add create_default_packages to condarc (and --no-default-packages option
    to create command)


2013-10-01   2.0.0:
-------------------
  * added user/root mode and ability to soft-link across filesystems
  * added create --clone option for copying local environments
  * fixed behavior when installing into an environment which does not
    exist yet, i.e. an error occurs
  * fixed install --no-deps option
  * added --export option to list command
  * allow building of packages in "user mode"
  * regular environment locations now used for build and test
  * add ability to disallow specification names
  * add ability to read help messages from a file when install location is RO
  * restore backwards compatibility of share/clone for conda-api
  * add new conda bundle command and format
  * pass ARCH environment variable to build scripts
  * added progress bar to source download for conda build, issue #230
  * added ability to use url instead of local file to conda install --file
    and conda create --file options


2013-09-06   1.9.1:
-------------------
  * fix bug in new caching of repodata index


2013-09-05   1.9.0:
-------------------
  * add caching of repodata index
  * add activate command on Windows
  * add conda package --which option, closes issue 163
  * add ability to install file which contains multiple packages, issue 256
  * move conda share functionality to conda package --share
  * update documentation
  * improve error messages when external dependencies are unavailable
  * add implementation for issue 194: post-link or pre-unlink may append
    to a special file ${PREFIX}/.messages.txt for messages, which is display
    to the user's console after conda completes all actions
  * add conda search --outdated option, which lists only installed packages
    for which newer versions are available
  * fixed numerous Py3k issues, in particular with the build command


2013-08-16   1.8.2:
-------------------
  * add conda build --check option
  * add conda clean --lock option
  * fixed error in recipe causing conda traceback, issue 158
  * fixes conda build error in Python 3, issue 238
  * improve error message when test command fails, as well as issue 229
  * disable Python (and other packages which are used by conda itself)
    to be updated in root environment on Windows
  * simplified locking, in particular locking should never crash conda
    when files cannot be created due to permission problems


2013-08-07   1.8.1:
-------------------
  * fixed conda update for no arguments, issue 237
  * fix setting prefix before calling should_do_win_subprocess()
    part of issue 235
  * add basic subversion support when building
  * add --output option to conda build


2013-07-31   1.8.0:
-------------------
  * add Python 3 support (thanks almarklein)
  * add Mercurial support when building from source (thanks delicb)
  * allow Python (and other packages which are used by conda itself)
    to be updated in root environment on Windows
  * add conda config command
  * add conda clean command
  * removed the conda pip command
  * improve locking to be finer grained
  * made activate/deactivate work with zsh (thanks to mika-fischer)
  * allow conda build to take tarballs containing a recipe as arguments
  * add PKG_CONFIG_PATH to build environment variables
  * fix entry point scripts pointing to wrong python when building Python 3
    packages
  * allow source/sha1 in meta.yaml, issue 196
  * more informative message when there are unsatisfiable package
    specifications
  * ability to set the proxy urls in condarc
  * conda build asks to upload to binstar. This can also be configured by
    changing binstar_upload in condarc.
  * basic tab completion if the argcomplete package is installed and eval
    "$(register-python-argcomplete conda)" is added to the bash profile.


2013-07-02   1.7.2:
-------------------
  * fixed conda update when packages include a post-link step which was
    caused by subprocess being lazily imported, fixed by 0d0b860
  * improve error message when 'chrpath' or 'patch' is not installed and
    needed by build framework
  * fixed sharing/cloning being broken (issue 179)
  * add the string LOCKERROR to the conda lock error message


2013-06-21   1.7.1:
-------------------
  * fix "executable" not being found on Windows when ending with .bat when
    launching application
  * give a better error message from when a repository does not exist


2013-06-20   1.7.0:
-------------------
  * allow ${PREFIX} in app_entry
  * add binstar upload information after conda build finishes


2013-06-20   1.7.0a2:
---------------------
  * add global conda lock file for only allowing one instance of conda
    to run at the same time
  * add conda skeleton command to create recipes from PyPI
  * add ability to run post-link and pre-unlink script


2013-06-13   1.7.0a1:
---------------------
  * add ability to build conda packages from "recipes", using the conda build
    command, for some examples, see:
    https://github.com/ContinuumIO/conda-recipes
  * fixed bug in conda install --force
  * conda update command no longer uses anaconda as default package name
  * add proxy support
  * added application API to conda.api module
  * add -c/--channel and --override-channels flags (issue 121).
  * add default and system meta-channels, for use in .condarc and with -c
    (issue 122).
  * fixed ability to install ipython=0.13.0 (issue 130)


2013-06-05   1.6.0:
-------------------
  * update package command to reflect changes in repodata
  * fixed refactoring bugs in share/clone
  * warn when anaconda processes are running on install in Windows (should
    fix most permissions errors on Windows)


2013-05-31   1.6.0rc2:
----------------------
  * conda with no arguments now prints help text (issue 111)
  * don't allow removing conda from root environment
  * conda update python does no longer update to Python 3, also ensure that
    conda itself is always installed into the root environment (issue 110)


2013-05-30   1.6.0rc1:
----------------------
  * major internal refactoring
  * use new "depends" key in repodata
  * uses pycosat to solve constraints more efficiently
  * add hard-linking on Windows
  * fixed linking across filesystems (issue 103)
  * add conda remove --features option
  * added more tests, in particular for new dependency resolver
  * add internal DSL to perform install actions
  * add package size to download preview
  * add conda install --force and --no-deps options
  * fixed conda help command
  * add conda remove --all option for removing entire environment
  * fixed source activate on systems where sourcing a gives "bash" as $0
  * add information about installed versions to conda search command
  * removed known "locations"
  * add output about installed packages when update and install do nothing
  * changed default when prompted for y/n in CLI to yes


2013-04-29   1.5.2:
-------------------
  * fixed issue 59: bad error message when pkgs dir is not writable


2013-04-19   1.5.1:
-------------------
  * fixed issue 71 and (73 duplicate): not being able to install packages
    starting with conda (such as 'conda-api')
  * fixed issue 69 (not being able to update Python / NumPy)
  * fixed issue 76 (cannot install mkl on OSX)


2013-03-22   1.5.0:
-------------------
  * add conda share and clone commands
  * add (hidden) --output-json option to clone, share and info commands
    to support the conda-api package
  * add repo sub-directory type 'linux-armv6l'


2013-03-12   1.4.6:
-------------------
  * fixed channel selection (issue #56)


2013-03-11   1.4.5:
-------------------
  * fix issue #53 with install for meta packages
  * add -q/--quiet option to update command


2013-03-09   1.4.4:
-------------------
  * use numpy 1.7 as default on all platfroms


2013-03-09   1.4.3:
-------------------
  * fixed bug in conda.builder.share.clone_bundle()


2013-03-08   1.4.2:
-------------------
  * feature selection fix for update
  * Windows: don't allow linking or unlinking python from the root
             environment because the file lock, see issue #42


2013-03-07   1.4.1:
-------------------
  * fix some feature selection bugs
  * never exit in activate and deactivate
  * improve help and error messages


2013-03-05   1.4.0:
-------------------
  * fixed conda pip NAME==VERSION
  * added conda info --license option
  * add source activate and deactivate commands
  * rename the old activate and deactivate to link and unlink
  * add ability for environments to track "features"
  * add ability to distinguish conda build packages from Anaconda
    packages by adding a "file_hash" meta-data field in info/index.json
  * add conda.builder.share module


2013-02-05   1.3.5:
-------------------
  * fixed detecting untracked files on Windows
  * removed backwards compatibility to conda 1.0 version


2013-01-28   1.3.4:
-------------------
  * fixed conda installing itself into environments (issue #10)
  * fixed non-existing channels being silently ignored (issue #12)
  * fixed trailing slash in ~/.condarc file cause crash (issue #13)
  * fixed conda list not working when ~/.condarc is missing (issue #14)
  * fixed conda install not working for Python 2.6 environment (issue #17)
  * added simple first cut implementation of remove command (issue #11)
  * pip, build commands: only package up new untracked files
  * allow a system-wide <sys.prefix>/.condarc (~/.condarc takes precedence)
  * only add pro channel is no condarc file exists (and license is valid)


2013-01-23   1.3.3:
-------------------
  * fix conda create not filtering channels correctly
  * remove (hidden) --test and --testgui options


2013-01-23   1.3.2:
-------------------
  * fix deactivation of packages with same build number
    note that conda upgrade did not suffer from this problem, as was using
    separate logic


2013-01-22   1.3.1:
-------------------
  * fix bug in conda update not installing new dependencies


2013-01-22   1.3.0:
-------------------
  * added conda package command
  * added conda index command
  * added -c, --canonical option to list and search commands
  * fixed conda --version on Windows
  * add this changelog


2012-11-21   1.2.1:
-------------------
  * remove ambiguity from conda update command


2012-11-20   1.2.0:
-------------------
  * "conda upgrade" now updates from AnacondaCE to Anaconda (removed
    upgrade2pro
  * add versioneer


2012-11-13   1.1.0:
-------------------
  * Many new features implemented by Bryan


2012-09-06   1.0.0:
-------------------
  * initial release<|MERGE_RESOLUTION|>--- conflicted
+++ resolved
@@ -1,4 +1,3 @@
-<<<<<<< HEAD
 ## 4.4.0 (unreleased)
 
 ### New Features
@@ -217,14 +216,14 @@
 * rename PackageNotFoundError to PackagesNotFoundError and fix message formatting (#5602)
 * update conda 4.4 bld.bat windows recipe (#5573)
 * remove last remnant of CondaEnvRuntimeError (#5643)
-=======
+
+
 ## 4.3.28 (unreleased)
 
 ### Bug Fixes
 
 * fix #5854 remove imports of pkg_resources (#5991)
 * fix millisecond timestamps (#6001)
->>>>>>> d3a4f47d
 
 
 ## 4.3.27 (2017-09-18)
