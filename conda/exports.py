# -*- coding: utf-8 -*-
from __future__ import absolute_import, division, print_function, unicode_literals

from collections import Hashable
from functools import partial
from logging import getLogger
import threading
from warnings import warn

log = getLogger(__name__)

from . import CondaError  # NOQA
CondaError = CondaError

from . import compat, plan  # NOQA
compat, plan = compat, plan

from .cli.common import specs_from_args, spec_from_line, specs_from_url  # NOQA
from .cli.conda_argparse import add_parser_prefix, add_parser_channels  # NOQA
add_parser_channels, add_parser_prefix = add_parser_channels, add_parser_prefix
specs_from_args, spec_from_line = specs_from_args, spec_from_line
specs_from_url = specs_from_url

from .cli.conda_argparse import ArgumentParser  # NOQA
ArgumentParser = ArgumentParser

from .common.compat import PY3, StringIO,  input, iteritems, string_types, text_type  # NOQA
PY3, StringIO,  input, iteritems, string_types, text_type = PY3, StringIO,  input, iteritems, string_types, text_type  # NOQA
from .gateways.connection.session import CondaSession  # NOQA
CondaSession = CondaSession

from .common.toposort import _toposort  # NOQA
_toposort = _toposort

from .gateways.disk.link import lchmod  # NOQA
lchmod = lchmod

from conda.gateways.connection.download import TmpDownload

TmpDownload = TmpDownload
handle_proxy_407 = lambda x, y: warn("handle_proxy_407 is deprecated. "
                                     "Now handled by CondaSession.")
from .core.index import dist_str_in_index, fetch_index, get_index  # NOQA
dist_str_in_index, fetch_index, get_index = dist_str_in_index, fetch_index, get_index
from .core.package_cache import download, rm_fetched  # NOQA
download, rm_fetched = download, rm_fetched

from .install import package_cache, prefix_placeholder, symlink_conda  # NOQA
package_cache, prefix_placeholder, symlink_conda = package_cache, prefix_placeholder, symlink_conda  # NOQA

from .gateways.disk.delete import delete_trash, move_to_trash  # NOQA
delete_trash, move_to_trash = delete_trash, move_to_trash

from .core.linked_data import is_linked, linked, linked_data  # NOQA
is_linked, linked, linked_data = is_linked, linked, linked_data

from .misc import untracked, walk_prefix  # NOQA
untracked, walk_prefix = untracked, walk_prefix

from .resolve import MatchSpec, NoPackagesFound, Resolve, Unsatisfiable, normalized_version  # NOQA
MatchSpec, NoPackagesFound, Resolve = MatchSpec, NoPackagesFound, Resolve
Unsatisfiable, normalized_version = Unsatisfiable, normalized_version

from .utils import hashsum_file, human_bytes, unix_path_to_win, url_path  # NOQA
from .common.path import win_path_to_unix  # NOQA
hashsum_file, human_bytes = hashsum_file, human_bytes
unix_path_to_win = unix_path_to_win
win_path_to_unix, url_path = win_path_to_unix, url_path

from .gateways.disk.read import compute_md5sum  # NOQA
md5_file = compute_md5sum

from .models.version import VersionOrder  # NOQA
VersionOrder = VersionOrder

import conda.base.context  # NOQA
from .base.context import get_prefix as context_get_prefix, non_x86_linux_machines, sys_rc_path  # NOQA
non_x86_linux_machines, sys_rc_path = non_x86_linux_machines, sys_rc_path

from ._vendor.auxlib.entity import EntityEncoder # NOQA
EntityEncoder = EntityEncoder
from .base.constants import DEFAULT_CHANNELS, DEFAULT_CHANNELS_WIN, DEFAULT_CHANNELS_UNIX  # NOQA
DEFAULT_CHANNELS, DEFAULT_CHANNELS_WIN, DEFAULT_CHANNELS_UNIX = DEFAULT_CHANNELS, DEFAULT_CHANNELS_WIN, DEFAULT_CHANNELS_UNIX  # NOQA
get_prefix = partial(context_get_prefix, conda.base.context.context)
get_default_urls = lambda: DEFAULT_CHANNELS

arch_name = conda.base.context.context.arch_name
binstar_upload = conda.base.context.context.anaconda_upload
bits = conda.base.context.context.bits
default_prefix = conda.base.context.context.default_prefix
default_python = conda.base.context.context.default_python
envs_dirs = conda.base.context.context.envs_dirs
pkgs_dirs = conda.base.context.context.pkgs_dirs
platform = conda.base.context.context.platform
root_dir = conda.base.context.context.root_prefix
root_writable = conda.base.context.context.root_writable
subdir = conda.base.context.context.subdir
from .models.channel import get_conda_build_local_url  # NOQA
get_rc_urls = lambda: list(conda.base.context.context.channels)
get_local_urls = lambda: list(get_conda_build_local_url()) or []
load_condarc = lambda fn: conda.base.context.reset_context([fn])
from .exceptions import PaddingError  # NOQA
PaddingError = PaddingError
from .gateways.disk.link import CrossPlatformStLink  # NOQA
CrossPlatformStLink = CrossPlatformStLink

from .models.enums import FileMode  # NOQA
FileMode = FileMode
from .models.enums import PathType  # NOQA
PathType = PathType

from .compat import TemporaryDirectory  # NOQA
TemporaryDirectory = TemporaryDirectory

from .gateways.subprocess import ACTIVE_SUBPROCESSES, subprocess_call  # NOQA
ACTIVE_SUBPROCESSES, subprocess_call = ACTIVE_SUBPROCESSES, subprocess_call

from .core.repodata import cache_fn_url  # NOQA
cache_fn_url = cache_fn_url


class Completer(object):  # pragma: no cover
    def get_items(self):
        return self._get_items()

    def __contains__(self, item):
        return True

    def __iter__(self):
        return iter(self.get_items())


class InstalledPackages(object):
    pass


class memoized(object):  # pragma: no cover
    """Decorator. Caches a function's return value each time it is called.
    If called later with the same arguments, the cached value is returned
    (not reevaluated).
    """
    def __init__(self, func):
        self.func = func
        self.cache = {}
        self.lock = threading.Lock()

    def __call__(self, *args, **kw):
        newargs = []
        for arg in args:
            if isinstance(arg, list):
                newargs.append(tuple(arg))
            elif not isinstance(arg, Hashable):
                # uncacheable. a list, for instance.
                # better to not cache than blow up.
                return self.func(*args, **kw)
            else:
                newargs.append(arg)
        newargs = tuple(newargs)
        key = (newargs, frozenset(sorted(kw.items())))
        with self.lock:
            if key in self.cache:
                return self.cache[key]
            else:
                value = self.func(*args, **kw)
                self.cache[key] = value
                return value


<<<<<<< HEAD
# ######################
# signature.py
# ######################
KEYS = None
KEYS_DIR = None


def hash_file(_):
    return None  # pragma: no cover


def verify(_):
    return False  # pragma: no cover
=======
from .gateways.disk.delete import rm_rf as _rm_rf  # NOQA
from .core.linked_data import PrefixData as _PrefixData  # NOQA


def rm_rf(path, max_retries=5, trash=True):
    _rm_rf(path, max_retries, trash)
    _PrefixData._cache_ = {}
>>>>>>> b287ac45
<|MERGE_RESOLUTION|>--- conflicted
+++ resolved
@@ -166,7 +166,15 @@
                 return value
 
 
-<<<<<<< HEAD
+from .gateways.disk.delete import rm_rf as _rm_rf  # NOQA
+from .core.linked_data import PrefixData as _PrefixData  # NOQA
+
+
+def rm_rf(path, max_retries=5, trash=True):
+    _rm_rf(path, max_retries, trash)
+    _PrefixData._cache_ = {}
+
+
 # ######################
 # signature.py
 # ######################
@@ -179,13 +187,4 @@
 
 
 def verify(_):
-    return False  # pragma: no cover
-=======
-from .gateways.disk.delete import rm_rf as _rm_rf  # NOQA
-from .core.linked_data import PrefixData as _PrefixData  # NOQA
-
-
-def rm_rf(path, max_retries=5, trash=True):
-    _rm_rf(path, max_retries, trash)
-    _PrefixData._cache_ = {}
->>>>>>> b287ac45
+    return False  # pragma: no cover