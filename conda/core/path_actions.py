--- conflicted
+++ resolved
@@ -20,20 +20,11 @@
                            preferred_env_matches_prefix, pyc_path, url_to_path, win_path_ok)
 from ..common.url import path_to_url
 from ..exceptions import CondaUpgradeError, CondaVerificationError, PaddingError
-<<<<<<< HEAD
 from ..gateways.disk.create import (compile_pyc, copy, create_application_entry_point,
                                     create_hard_link_or_copy, create_link,
-                                    create_unix_python_entry_point,
-                                    create_windows_python_entry_point, extract_tarball, make_menu,
+                                    create_python_entry_point, extract_tarball, make_menu,
                                     write_linked_package_record)
 from ..gateways.disk.delete import rm_rf, try_rmdir_all_empty
-=======
-from ..gateways.disk.create import (compile_pyc, create_hard_link_or_copy, create_link,
-                                    create_private_envs_meta, create_private_pkg_entry_point,
-                                    create_python_entry_point, extract_tarball,
-                                    make_menu, write_linked_package_record)
-from ..gateways.disk.delete import remove_private_envs_meta, rm_rf, try_rmdir_all_empty
->>>>>>> 005e0e3e
 from ..gateways.disk.read import compute_md5sum, isfile, islink, lexists
 from ..gateways.disk.update import backoff_rename, touch
 from ..gateways.download import download
