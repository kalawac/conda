# (c) 2012-2013 Continuum Analytics, Inc. / http://continuum.io
# All Rights Reserved
#
# conda is distributed under the terms of the BSD 3-clause license.
# Consult LICENSE.txt or http://opensource.org/licenses/BSD-3-Clause.

from __future__ import absolute_import, division, print_function, unicode_literals

from collections import OrderedDict
import json
from logging import getLogger
import os
from os import listdir
from os.path import exists, expanduser, isfile, join
import re
import sys

<<<<<<< HEAD
from .conda_argparse import add_parser_json, add_parser_offline
=======
from .common import add_parser_json, add_parser_offline, arg2spec, handle_envs_list, stdout_json
>>>>>>> 517f7640
from ..common.compat import iteritems, itervalues, on_win

log = getLogger(__name__)

help = "Display information about current conda install."

example = """

Examples:

    conda info -a
"""

def configure_parser(sub_parsers):
    p = sub_parsers.add_parser(
        'info',
        description=help,
        help=help,
        epilog=example,
    )
    add_parser_json(p)
    add_parser_offline(p)
    p.add_argument(
        '-a', "--all",
        action="store_true",
        help="Show all information, (environments, license, and system "
             "information.")
    p.add_argument(
        '-e', "--envs",
        action="store_true",
        help="List all known conda environments.",
    )
    p.add_argument(
        '-l', "--license",
        action="store_true",
        help="Display information about the local conda licenses list.",
    )
    p.add_argument(
        '-s', "--system",
        action="store_true",
        help="List environment variables.",
    )
    p.add_argument(
        'packages',
        action="store",
        nargs='*',
        help="Display information about packages.",
    )
    p.add_argument(
        '--root',
        action='store_true',
        help='Display root environment path.',
    )
    p.add_argument(
        '--unsafe-channels',
        action='store_true',
        help='Display list of channels with tokens exposed.',
    )
    p.set_defaults(func=execute)


def get_user_site():
    site_dirs = []
    try:
        if not on_win:
            if exists(expanduser('~/.local/lib')):
                python_re = re.compile('python\d\.\d')
                for path in listdir(expanduser('~/.local/lib/')):
                    if python_re.match(path):
                        site_dirs.append("~/.local/lib/%s" % path)
        else:
            if 'APPDATA' not in os.environ:
                return site_dirs
            APPDATA = os.environ[str('APPDATA')]
            if exists(join(APPDATA, 'Python')):
                site_dirs = [join(APPDATA, 'Python', i) for i in
                             listdir(join(APPDATA, 'PYTHON'))]
    except (IOError, OSError) as e:
        log.debug('Error accessing user site directory.\n%r', e)
    return site_dirs


IGNORE_FIELDS = {'files', 'auth', 'preferred_env', 'priority'}

SKIP_FIELDS = IGNORE_FIELDS | {'name', 'version', 'build', 'build_number',
                               'channel', 'schannel', 'size', 'fn', 'depends'}


def dump_record(pkg):
    return {k: v for k, v in iteritems(pkg.dump()) if k not in IGNORE_FIELDS}


def pretty_package(dist, pkg):
    from ..utils import human_bytes

    pkg = dump_record(pkg)
    d = OrderedDict([
        ('file name', dist.to_filename()),
        ('name', pkg['name']),
        ('version', pkg['version']),
        ('build string', pkg['build']),
        ('build number', pkg['build_number']),
        ('channel', dist.channel),
        ('size', human_bytes(pkg['size'])),
    ])
    for key in sorted(set(pkg.keys()) - SKIP_FIELDS):
        d[key] = pkg[key]

    print()
    header = "%s %s %s" % (d['name'], d['version'], d['build string'])
    print(header)
    print('-'*len(header))
    for key in d:
        print("%-12s: %s" % (key, d[key]))
    print('dependencies:')
    for dep in pkg['depends']:
        print('    %s' % dep)


def print_package_info(packages):
    from .common import arg2spec, stdout_json
    from ..api import get_index
    from ..base.context import context
    from ..resolve import Resolve
    index = get_index()
    r = Resolve(index)
    if context.json:
        stdout_json({
            package: [dump_record(r.index[d])
                      for d in r.get_dists_for_spec(arg2spec(package))]
            for package in packages
        })
    else:
        for package in packages:
            for dist in r.get_dists_for_spec(arg2spec(package)):
                pretty_package(dist, r.index[dist])


def get_info_dict(system=False):
    from .. import CONDA_PACKAGE_ROOT, __version__ as conda_version
    from ..base.context import conda_in_private_env, context
    from ..common.url import mask_anaconda_token
    from ..config import rc_path, sys_rc_path, user_rc_path
    from ..models.channel import offline_keep, prioritize_channels

    try:
        from ..install import linked_data
        root_pkgs = linked_data(context.root_prefix)
    except:  # pragma: no cover
        root_pkgs = {}

    try:
        from requests import __version__ as requests_version
<<<<<<< HEAD
    except ImportError:  # pragma: no cover
=======
        # These environment variables can influence requests' behavior, along with configuration
        # in a .netrc file
        #   REQUESTS_CA_BUNDLE
        #   HTTP_PROXY
        #   HTTPS_PROXY
    except ImportError:
>>>>>>> 517f7640
        requests_version = "could not import"
    except Exception as e:  # pragma: no cover
        requests_version = "Error %r" % e

    try:
        from conda_env import __version__ as conda_env_version
    except:  # pragma: no cover
        try:
            cenv = [p for p in itervalues(root_pkgs) if p['name'] == 'conda-env']
            conda_env_version = cenv[0]['version']
        except:
            conda_env_version = "not installed"

    try:
        import conda_build
    except ImportError:  # pragma: no cover
        conda_build_version = "not installed"
    except Exception as e:  # pragma: no cover
        conda_build_version = "Error %s" % e
    else:  # pragma: no cover
        conda_build_version = conda_build.__version__

    channels = list(prioritize_channels(context.channels).keys())
    if not context.json:
        channels = [c + ('' if offline_keep(c) else '  (offline)')
                    for c in channels]
    channels = [mask_anaconda_token(c) for c in channels]

<<<<<<< HEAD
    config_files = tuple(path for path in context.collect_all()
                         if path not in ('envvars', 'cmd_line'))
=======
    netrc_file = os.environ.get('NETRC')
    if not netrc_file:
        user_netrc = expanduser("~/.netrc")
        if isfile(user_netrc):
            netrc_file = user_netrc
>>>>>>> 517f7640

    info_dict = dict(
        platform=context.subdir,
        conda_version=conda_version,
        conda_env_version=conda_env_version,
        conda_build_version=conda_build_version,
        root_prefix=context.root_prefix,
        conda_prefix=context.conda_prefix,
        conda_private=conda_in_private_env(),
        root_writable=context.root_writable,
        pkgs_dirs=context.pkgs_dirs,
        envs_dirs=context.envs_dirs,
        default_prefix=context.default_prefix,
        channels=channels,
        rc_path=rc_path,
        user_rc_path=user_rc_path,
        sys_rc_path=sys_rc_path,
        # is_foreign=bool(foreign),
        offline=context.offline,
        envs=[],
        python_version='.'.join(map(str, sys.version_info)),
        requests_version=requests_version,
        user_agent=context.user_agent,
        conda_location=CONDA_PACKAGE_ROOT,
<<<<<<< HEAD
        config_files=config_files,
=======
        netrc_file=netrc_file,
>>>>>>> 517f7640
    )
    if on_win:
        from ..common.platform import is_admin_on_windows
        info_dict['is_windows_admin'] = is_admin_on_windows()
    else:
        info_dict['UID'] = os.geteuid()
        info_dict['GID'] = os.getegid()

    if system:
        evars = ['PATH', 'PYTHONPATH', 'PYTHONHOME', 'CONDA_DEFAULT_ENV',
                 'CIO_TEST', 'CONDA_ENVS_PATH']

        if context.platform == 'linux':
            evars.append('LD_LIBRARY_PATH')
        elif context.platform == 'osx':
            evars.append('DYLD_LIBRARY_PATH')

        info_dict.update({
            'sys.version': sys.version,
            'sys.prefix': sys.prefix,
            'sys.executable': sys.executable,
            'site_dirs': get_user_site(),
            'env_vars': {ev: os.getenv(ev, '<not set>') for ev in evars},
        })

    return info_dict


def get_main_info_str(info_dict):
    from .._vendor.auxlib.ish import dals

    for key in 'pkgs_dirs', 'envs_dirs', 'channels', 'config_files':
        info_dict['_' + key] = ('\n' + 26 * ' ').join(info_dict[key])
    info_dict['_rtwro'] = ('writable' if info_dict['root_writable'] else 'read only')

    builder = []
    builder.append(dals("""
    Current conda install:

                   platform : %(platform)s
              conda version : %(conda_version)s
           conda is private : %(conda_private)s
          conda-env version : %(conda_env_version)s
        conda-build version : %(conda_build_version)s
             python version : %(python_version)s
           requests version : %(requests_version)s
           root environment : %(root_prefix)s  (%(_rtwro)s)
        default environment : %(default_prefix)s
           envs directories : %(_envs_dirs)s
              package cache : %(_pkgs_dirs)s
               channel URLs : %(_channels)s
                config file : %(rc_path)s
<<<<<<< HEAD
               config files : %(_config_files)s
=======
                 netrc file : %(netrc_file)s
>>>>>>> 517f7640
               offline mode : %(offline)s
                 user-agent : %(user_agent)s\
    """) % info_dict)

    if on_win:
        builder.append("          administrator : %(is_windows_admin)s" % info_dict)
    else:
        builder.append("                UID:GID : %(UID)s:%(GID)s" % info_dict)

    return '\n'.join(builder)


def execute(args, parser):
    from .common import handle_envs_list, stdout_json
    from ..base.context import context

    if args.root:
        if context.json:
            stdout_json({'root_prefix': context.root_prefix})
        else:
            print(context.root_prefix)
        return

    if args.packages:
        print_package_info(args.packages)
        return

    if args.unsafe_channels:
        if not context.json:
            print("\n".join(context.channels))
        else:
            print(json.dumps({"channels": context.channels}))
        return 0

    options = 'envs', 'system', 'license'

    if args.all or context.json:
        for option in options:
            setattr(args, option, True)

    info_dict = get_info_dict(args.system)

    if (args.all or all(not getattr(args, opt) for opt in options)) and not context.json:
        print(get_main_info_str(info_dict))

    if args.envs:
        handle_envs_list(info_dict['envs'], not context.json)

    if args.system:
        if not context.json:
            from .find_commands import find_commands, find_executable
            print("sys.version: %s..." % (sys.version[:40]))
            print("sys.prefix: %s" % sys.prefix)
            print("sys.executable: %s" % sys.executable)
            print("conda location: %s" % info_dict['conda_location'])
            for cmd in sorted(set(find_commands() + ('build',))):
                print("conda-%s: %s" % (cmd, find_executable('conda-' + cmd)))
            print("user site dirs: ", end='')
            site_dirs = get_user_site()
            if site_dirs:
                print(site_dirs[0])
            else:
                print()
            for site_dir in site_dirs[1:]:
                print('                %s' % site_dir)
            print()

            for name, value in sorted(iteritems(info_dict['env_vars'])):
                print("%s: %s" % (name, value))
            print()

    if args.license and not context.json:
        try:
            from _license import show_info
            show_info()  # pragma: no cover
        except ImportError:
            print("""\
WARNING: could not import _license.show_info
# try:
# $ conda install -n root _license""")
        except Exception as e:
            log.warn('%r', e)

    if context.json:
        stdout_json(info_dict)<|MERGE_RESOLUTION|>--- conflicted
+++ resolved
@@ -15,11 +15,7 @@
 import re
 import sys
 
-<<<<<<< HEAD
 from .conda_argparse import add_parser_json, add_parser_offline
-=======
-from .common import add_parser_json, add_parser_offline, arg2spec, handle_envs_list, stdout_json
->>>>>>> 517f7640
 from ..common.compat import iteritems, itervalues, on_win
 
 log = getLogger(__name__)
@@ -173,16 +169,12 @@
 
     try:
         from requests import __version__ as requests_version
-<<<<<<< HEAD
-    except ImportError:  # pragma: no cover
-=======
         # These environment variables can influence requests' behavior, along with configuration
         # in a .netrc file
         #   REQUESTS_CA_BUNDLE
         #   HTTP_PROXY
         #   HTTPS_PROXY
-    except ImportError:
->>>>>>> 517f7640
+    except ImportError:  # pragma: no cover
         requests_version = "could not import"
     except Exception as e:  # pragma: no cover
         requests_version = "Error %r" % e
@@ -211,16 +203,14 @@
                     for c in channels]
     channels = [mask_anaconda_token(c) for c in channels]
 
-<<<<<<< HEAD
     config_files = tuple(path for path in context.collect_all()
                          if path not in ('envvars', 'cmd_line'))
-=======
+
     netrc_file = os.environ.get('NETRC')
     if not netrc_file:
         user_netrc = expanduser("~/.netrc")
         if isfile(user_netrc):
             netrc_file = user_netrc
->>>>>>> 517f7640
 
     info_dict = dict(
         platform=context.subdir,
@@ -245,11 +235,8 @@
         requests_version=requests_version,
         user_agent=context.user_agent,
         conda_location=CONDA_PACKAGE_ROOT,
-<<<<<<< HEAD
         config_files=config_files,
-=======
         netrc_file=netrc_file,
->>>>>>> 517f7640
     )
     if on_win:
         from ..common.platform import is_admin_on_windows
@@ -302,11 +289,8 @@
               package cache : %(_pkgs_dirs)s
                channel URLs : %(_channels)s
                 config file : %(rc_path)s
-<<<<<<< HEAD
                config files : %(_config_files)s
-=======
                  netrc file : %(netrc_file)s
->>>>>>> 517f7640
                offline mode : %(offline)s
                  user-agent : %(user_agent)s\
     """) % info_dict)
