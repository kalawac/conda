from __future__ import absolute_import, division, print_function, unicode_literals

from os import listdir
from os.path import basename, isdir, isfile, join
import re
import sys

<<<<<<< HEAD
from ..base.constants import PREFIX_MAGIC_FILE, ROOT_ENV_NAME
from ..base.context import context
from ..common.compat import itervalues
from ..models.match_spec import MatchSpec
=======
from .._vendor.auxlib.ish import dals
from ..base.constants import CONDA_TARBALL_EXTENSION, ROOT_ENV_NAME
from ..base.context import context, get_prefix as context_get_prefix
from ..common.compat import iteritems
from ..common.constants import NULL

get_prefix = partial(context_get_prefix, context)


class NullCountAction(argparse._CountAction):

    @staticmethod
    def _ensure_value(namespace, name, value):
        if getattr(namespace, name, NULL) in (NULL, None):
            setattr(namespace, name, value)
        return getattr(namespace, name)

    def __call__(self, parser, namespace, values, option_string=None):
        new_count = self._ensure_value(namespace, self.dest, 0) + 1
        setattr(namespace, self.dest, new_count)


class Completer(object):
    """
    Subclass this class to get tab completion from argcomplete

    There are two ways to use this. One is to subclass and define `_get_items(self)`
    to return a list of all possible completions, and put that as the choices
    in the add_argument. If you do that, you will probably also want to set
    metavar to something, so that the argparse help doesn't show all possible
    choices.

    Another option is to define `_get_items(self)` in the same way, but also
    define `__init__(self, prefix, parsed_args, **kwargs)` (I'm not sure what
    goes in kwargs).  The prefix will be the parsed arguments so far, and
    `parsed_args` will be an argparse args object. Then use

    p.add_argument('argname', ...).completer = TheSubclass

    Use this second option if the set of completions depends on the command
    line flags (e.g., the list of completed packages to install changes if -c
    flags are used).
    """
    def get_items(self):
        return self._get_items()

    def __contains__(self, item):
        # This generally isn't all possibilities, and even if it is, we want
        # to give better error messages than argparse
        return True

    def __iter__(self):
        return iter(self.get_items())

class Environments(Completer):
    def _get_items(self):
        res = []
        for dir in context.envs_dirs:
            try:
                res.extend(os.listdir(dir))
            except OSError:
                pass
        return res

class Packages(Completer):
    def __init__(self, prefix, parsed_args, **kwargs):
        self.prefix = prefix
        self.parsed_args = parsed_args

    def _get_items(self):
        # TODO: Include .tar.bz2 files for local installs.
        from ..core.index import get_index
        args = self.parsed_args
        call_dict = dict(channel_urls=args.channel or (),
                         use_cache=True,
                         prepend=not args.override_channels,
                         unknown=args.unknown)
        if hasattr(args, 'platform'):  # in search
            call_dict['platform'] = args.platform
        index = get_index(**call_dict)
        return [record.name for record in index]

class InstalledPackages(Completer):
    def __init__(self, prefix, parsed_args, **kwargs):
        self.prefix = prefix
        self.parsed_args = parsed_args

    def _get_items(self):
        from ..core.linked_data import linked
        packages = linked(context.prefix_w_legacy_search)
        return [dist.quad[0] for dist in packages]

def add_parser_help(p):
    """
    So we can use consistent capitalization and periods in the help. You must
    use the add_help=False argument to ArgumentParser or add_parser to use
    this. Add this first to be consistent with the default argparse output.

    """
    p.add_argument(
        '-h', '--help',
        action=argparse._HelpAction,
        help="Show this help message and exit.",
    )

def add_parser_prefix(p):
    npgroup = p.add_mutually_exclusive_group()
    npgroup.add_argument(
        '-n', "--name",
        action="store",
        help="Name of environment (in %s)." % os.pathsep.join(context.envs_dirs),
        metavar="ENVIRONMENT",
        choices=Environments(),
    )
    npgroup.add_argument(
        '-p', "--prefix",
        action="store",
        help="Full path to environment prefix (default: %s)." % context.default_prefix,
        metavar='PATH',
    )


def add_parser_yes(p):
    p.add_argument(
        "-y", "--yes",
        action="store_true",
        default=NULL,
        help="Do not ask for confirmation.",
    )
    p.add_argument(
        "--dry-run",
        action="store_true",
        help="Only display what would have been done.",
    )


def add_parser_json(p):
    p.add_argument(
        "--json",
        action="store_true",
        default=NULL,
        help="Report all output as json. Suitable for using conda programmatically."
    )
    p.add_argument(
        "--debug",
        action="store_true",
        default=NULL,
        help="Show debug output.",
    )
    p.add_argument(
        "--verbose", "-v",
        action=NullCountAction,
        help="Use once for info, twice for debug, three times for trace.",
        dest="verbosity",
        default=NULL,
    )


def add_parser_quiet(p):
    p.add_argument(
        '-q', "--quiet",
        action="store_true",
        default=NULL,
        help="Do not display progress bar.",
    )

def add_parser_channels(p):
    p.add_argument(
        '-c', '--channel',
        dest='channel',  # apparently conda-build uses this; someday rename to channels are remove context.channels alias to channel  # NOQA
        # TODO: if you ever change 'channel' to 'channels', make sure you modify the context.channels property accordingly # NOQA
        action="append",
        help="""Additional channel to search for packages. These are URLs searched in the order
        they are given (including file:// for local directories).  Then, the defaults
        or channels from .condarc are searched (unless --override-channels is given).  You can use
        'defaults' to get the default packages for conda, and 'system' to get the system
        packages, which also takes .condarc into account.  You can also use any name and the
        .condarc channel_alias value will be prepended.  The default channel_alias
        is http://conda.anaconda.org/.""",
    )
    p.add_argument(
        "--override-channels",
        action="store_true",
        help="""Do not search default or .condarc channels.  Requires --channel.""",
    )

def add_parser_known(p):
    p.add_argument(
        "--unknown",
        action="store_true",
        default=False,
        dest='unknown',
        help=argparse.SUPPRESS,
    )

def add_parser_use_index_cache(p):
    p.add_argument(
        "--use-index-cache",
        action="store_true",
        default=False,
        help="Use cache of channel index files.",
    )


def add_parser_no_use_index_cache(p):
    p.add_argument(
        "--no-use-index-cache",
        action="store_false",
        default=True,
        dest="use_index_cache",
        help="Force fetching of channel index files.",
    )

def add_parser_copy(p):
    p.add_argument(
        '--copy',
        action="store_true",
        default=NULL,
        help="Install all packages using copies instead of hard- or soft-linking."
    )

def add_parser_pscheck(p):
    p.add_argument(
        "--force-pscheck",
        action="store_true",
        help=("No-op. Included for backwards compatibility (deprecated)."
              if context.platform == 'win' else argparse.SUPPRESS)
    )

def add_parser_install(p):
    add_parser_yes(p)
    p.add_argument(
        '-f', "--force",
        action="store_true",
        default=NULL,
        help="Force install (even when package already installed), "
               "implies --no-deps.",
    )
    add_parser_pscheck(p)
    # Add the file kwarg. We don't use {action="store", nargs='*'} as we don't
    # want to gobble up all arguments after --file.
    p.add_argument(
        "--file",
        default=[],
        action='append',
        help="Read package versions from the given file. Repeated file "
             "specifications can be passed (e.g. --file=file1 --file=file2).",
    )
    add_parser_known(p)
    p.add_argument(
        "--no-deps",
        action="store_true",
        help="Do not install dependencies.",
    )
    p.add_argument(
        '-m', "--mkdir",
        action="store_true",
        help="Create the environment directory if necessary.",
    )
    add_parser_use_index_cache(p)
    add_parser_use_local(p)
    add_parser_offline(p)
    add_parser_no_pin(p)
    add_parser_channels(p)
    add_parser_prefix(p)
    add_parser_quiet(p)
    add_parser_copy(p)
    add_parser_create_install_update(p)
    add_parser_insecure(p)
    p.add_argument(
        "--alt-hint",
        action="store_true",
        default=False,
        help="Use an alternate algorithm to generate an unsatisfiability hint.")
    p.add_argument(
        "--update-dependencies", "--update-deps",
        action="store_true",
        dest="update_deps",
        default=NULL,
        help="Update dependencies (default: %s)." % context.update_dependencies,
    )
    p.add_argument(
        "--no-update-dependencies", "--no-update-deps",
        action="store_false",
        dest="update_deps",
        default=NULL,
        help="Don't update dependencies (default: %s)." % (not context.update_dependencies,),
    )
    p.add_argument(
        "--channel-priority", "--channel-pri", "--chan-pri",
        action="store_true",
        dest="channel_priority",
        default=NULL,
        help="Channel priority takes precedence over package version (default: %s). "
             "Note: This feature is in beta and may change in a future release."
             "" % (context.channel_priority,)
    )
    p.add_argument(
        "--no-channel-priority", "--no-channel-pri", "--no-chan-pri",
        action="store_false",
        dest="channel_priority",
        default=NULL,
        help="Package version takes precedence over channel priority (default: %s). "
             "Note: This feature is in beta and may change in a future release."
             "" % (not context.channel_priority,)
    )
    add_parser_show_channel_urls(p)

    if 'update' in p.prog:
        # I don't know if p.prog is the correct thing to use here but it's the
        # only thing that seemed to contain the command name
        p.add_argument(
            'packages',
            metavar='package_spec',
            action="store",
            nargs='*',
            help="Packages to update in the conda environment.",
        ).completer = InstalledPackages
    else:  # create or install
        # Same as above except the completer is not only installed packages
        p.add_argument(
            'packages',
            metavar='package_spec',
            action="store",
            nargs='*',
            help="Packages to install into the conda environment.",
        ).completer = Packages

def add_parser_use_local(p):
    p.add_argument(
        "--use-local",
        action="store_true",
        default=False,
        help="Use locally built packages.",
    )


def add_parser_offline(p):
    p.add_argument(
        "--offline",
        action='store_true',
        default=NULL,
        help="Offline mode, don't connect to the Internet.",
    )


def add_parser_no_pin(p):
    p.add_argument(
        "--no-pin",
        action="store_false",
        default=True,
        dest='pinned',
        help="Ignore pinned file.",
    )


def add_parser_show_channel_urls(p):
    p.add_argument(
        "--show-channel-urls",
        action="store_true",
        dest="show_channel_urls",
        default=NULL,
        help="Show channel urls (default: %s)." % context.show_channel_urls,
    )
    p.add_argument(
        "--no-show-channel-urls",
        action="store_false",
        dest="show_channel_urls",
        help="Don't show channel urls.",
    )


def add_parser_create_install_update(p):
    p.add_argument(
        "--clobber",
        action="store_true",
        default=NULL,
        help="Allow clobbering of overlapping file paths within packages, "
             "and suppress related warnings.",
    )


def add_parser_insecure(p):
    p.add_argument(
        "-k", "--insecure",
        action="store_false",
        default=NULL,
        help="Allow conda to perform \"insecure\" SSL connections and transfers."
             "Equivalent to setting 'ssl_verify' to 'false'."
    )
>>>>>>> fc2d4d0d


def ensure_use_local(args):
    if not args.use_local:
        return


def ensure_override_channels_requires_channel(args, dashc=True):
    if args.override_channels and not (args.channel or args.use_local):
        from ..exceptions import CondaValueError
        if dashc:
            raise CondaValueError('--override-channels requires -c/--channel'
                                  ' or --use-local')
        else:
            raise CondaValueError('--override-channels requires --channel'
                                  'or --use-local')


def confirm(message="Proceed", choices=('yes', 'no'), default='yes'):
    assert default in choices, default
    if context.dry_run:
        from ..exceptions import DryRunExit
        raise DryRunExit()

    options = []
    for option in choices:
        if option == default:
            options.append('[%s]' % option[0])
        else:
            options.append(option[0])
    message = "%s (%s)? " % (message, '/'.join(options))
    choices = {alt: choice
               for choice in choices
               for alt in [choice, choice[0]]}
    choices[''] = default
    while True:
        # raw_input has a bug and prints to stderr, not desirable
        sys.stdout.write(message)
        sys.stdout.flush()
        user_choice = sys.stdin.readline().strip().lower()
        if user_choice not in choices:
            print("Invalid choice: %s" % user_choice)
        else:
            sys.stdout.write("\n")
            sys.stdout.flush()
            return choices[user_choice]


def confirm_yn(message="Proceed", default='yes'):
    if context.dry_run:
        from ..exceptions import DryRunExit
        raise DryRunExit()
    if context.always_yes:
        return True
    try:
        choice = confirm(message=message, choices=('yes', 'no'),
                         default=default)
    except KeyboardInterrupt as e:  # pragma: no cover
        from ..exceptions import CondaSystemExit
        raise CondaSystemExit("\nOperation aborted.  Exiting.", e)
    if choice == 'no':
        from ..exceptions import CondaSystemExit
        raise CondaSystemExit("Exiting.")
    return True


def ensure_name_or_prefix(args, command):
    if not (args.name or args.prefix):
        from ..exceptions import CondaValueError
        raise CondaValueError('either -n NAME or -p PREFIX option required,\n'
                              'try "conda %s -h" for more details' % command)


def arg2spec(arg, json=False, update=False):
    try:
        spec = MatchSpec(arg)
    except:
        from ..exceptions import CondaValueError
        raise CondaValueError('invalid package specification: %s' % arg)

    name = spec.name
    if not spec._is_simple() and update:
        from ..exceptions import CondaValueError
        raise CondaValueError("""version specifications not allowed with 'update'; use
    conda update  %s%s  or
    conda install %s""" % (name, ' ' * (len(arg) - len(name)), arg))

    return str(spec)


def specs_from_args(args, json=False):
    return [arg2spec(arg, json=json) for arg in args]


spec_pat = re.compile(r'''
(?P<name>[^=<>!\s]+)               # package name
\s*                                # ignore spaces
(
  (?P<cc>=[^=]+(=[^=]+)?)          # conda constraint
  |
  (?P<pc>(?:[=!]=|[><]=?).+)       # new (pip-style) constraint(s)
)?
$                                  # end-of-line
''', re.VERBOSE)


def strip_comment(line):
    return line.split('#')[0].rstrip()


def spec_from_line(line):
    m = spec_pat.match(strip_comment(line))
    if m is None:
        return None
    name, cc, pc = (m.group('name').lower(), m.group('cc'), m.group('pc'))
    if cc:
        return name + cc.replace('=', ' ')
    elif pc:
        return name + ' ' + pc.replace(' ', '')
    else:
        return name


def specs_from_url(url, json=False):
    from conda.gateways.connection.download import TmpDownload

    explicit = False
    with TmpDownload(url, verbose=False) as path:
        specs = []
        try:
            for line in open(path):
                line = line.strip()
                if not line or line.startswith('#'):
                    continue
                if line == '@EXPLICIT':
                    explicit = True
                if explicit:
                    specs.append(line)
                    continue
                spec = spec_from_line(line)
                if spec is None:
                    from ..exceptions import CondaValueError
                    raise CondaValueError("could not parse '%s' in: %s" %
                                          (line, url))
                specs.append(spec)
        except IOError as e:
            from ..exceptions import CondaFileIOError
            raise CondaFileIOError(path, e)
    return specs


def names_in_specs(names, specs):
    return any(spec.split()[0] in names for spec in specs)


def disp_features(features):
    if features:
        return '[%s]' % ' '.join(features)
    else:
        return ''


def stdout_json(d):
    import json
    from .._vendor.auxlib.entity import EntityEncoder
    json.dump(d, sys.stdout, indent=2, sort_keys=True, cls=EntityEncoder)
    sys.stdout.write('\n')


def stdout_json_success(success=True, **kwargs):
    result = {'success': success}

    # this code reverts json output for plan back to previous behavior
    #   relied on by Anaconda Navigator and nb_conda
    unlink_link_transaction = kwargs.pop('unlink_link_transaction', None)
    if unlink_link_transaction:
        from .._vendor.toolz.itertoolz import concat
        actions = kwargs.setdefault('actions', {})
        actions['LINK'] = tuple(d.dist_str() for d in concat(
            stp.link_precs for stp in itervalues(unlink_link_transaction.prefix_setups)
        ))
        actions['UNLINK'] = tuple(d.dist_str() for d in concat(
            stp.unlink_precs for stp in itervalues(unlink_link_transaction.prefix_setups)
        ))
    result.update(kwargs)
    stdout_json(result)


def list_prefixes():
    # Lists all the prefixes that conda knows about.
    for envs_dir in context.envs_dirs:
        if not isdir(envs_dir):
            continue
        for dn in sorted(listdir(envs_dir)):
            prefix = join(envs_dir, dn)
            if isdir(prefix) and isfile(join(prefix, PREFIX_MAGIC_FILE)):
                prefix = join(envs_dir, dn)
                yield prefix

    yield context.root_prefix


def handle_envs_list(acc, output=True):

    if output:
        print("# conda environments:")
        print("#")

    def disp_env(prefix):
        fmt = '%-20s  %s  %s'
        default = '*' if prefix == context.default_prefix else ' '
        name = (ROOT_ENV_NAME if prefix == context.root_prefix else
                basename(prefix))
        if output:
            print(fmt % (name, default, prefix))

    for prefix in list_prefixes():
        disp_env(prefix)
        if prefix != context.root_prefix:
            acc.append(prefix)

    if output:
<<<<<<< HEAD
        print()
=======
        print()


def get_private_envs_json():
    path_to_private_envs = join(context.root_prefix, "conda-meta", "private_envs")
    if not isfile(path_to_private_envs):
        return None
    try:
        with open(path_to_private_envs, "r") as f:
            private_envs_json = json.load(f)
    except json.decoder.JSONDecodeError:
        private_envs_json = {}
    return private_envs_json


def prefix_if_in_private_env(spec):
    private_envs_json = get_private_envs_json()
    if not private_envs_json:
        return None
    prefixes = tuple(prefix for pkg, prefix in iteritems(private_envs_json) if
                     pkg.startswith(spec))
    prefix = prefixes[0] if len(prefixes) > 0 else None
    return prefix


def pkg_if_in_private_env(spec):
    private_envs_json = get_private_envs_json()
    pkgs = tuple(pkg for pkg, prefix in iteritems(private_envs_json) if pkg.startswith(spec))
    pkg = pkgs[0] if len(pkgs) > 0 else None
    return pkg


def create_prefix_spec_map_with_deps(r, specs, default_prefix):
    from ..common.path import is_private_env, prefix_to_env_name
    from ..core.linked_data import linked_data
    prefix_spec_map = {}
    for spec in specs:
        spec_prefix = prefix_if_in_private_env(spec)
        spec_prefix = spec_prefix if spec_prefix is not None else default_prefix
        if spec_prefix in prefix_spec_map.keys():
            prefix_spec_map[spec_prefix].add(spec)
        else:
            prefix_spec_map[spec_prefix] = {spec}

        if is_private_env(prefix_to_env_name(spec_prefix, context.root_prefix)):
            linked = linked_data(spec_prefix)
            for linked_spec in linked:
                if not linked_spec.name.startswith(spec) and r.depends_on(spec, linked_spec):
                    prefix_spec_map[spec_prefix].add(linked_spec.name)
    return prefix_spec_map


def check_non_admin():
    from ..common.platform import is_admin
    if not context.non_admin_enabled and not is_admin():
        from ..exceptions import OperationNotAllowed
        raise OperationNotAllowed(dals("""
            The create, install, update, and remove operations have been disabled
            on your system for non-privileged users.
        """))
>>>>>>> fc2d4d0d
<|MERGE_RESOLUTION|>--- conflicted
+++ resolved
@@ -5,403 +5,11 @@
 import re
 import sys
 
-<<<<<<< HEAD
+from .._vendor.auxlib.ish import dals
 from ..base.constants import PREFIX_MAGIC_FILE, ROOT_ENV_NAME
 from ..base.context import context
 from ..common.compat import itervalues
 from ..models.match_spec import MatchSpec
-=======
-from .._vendor.auxlib.ish import dals
-from ..base.constants import CONDA_TARBALL_EXTENSION, ROOT_ENV_NAME
-from ..base.context import context, get_prefix as context_get_prefix
-from ..common.compat import iteritems
-from ..common.constants import NULL
-
-get_prefix = partial(context_get_prefix, context)
-
-
-class NullCountAction(argparse._CountAction):
-
-    @staticmethod
-    def _ensure_value(namespace, name, value):
-        if getattr(namespace, name, NULL) in (NULL, None):
-            setattr(namespace, name, value)
-        return getattr(namespace, name)
-
-    def __call__(self, parser, namespace, values, option_string=None):
-        new_count = self._ensure_value(namespace, self.dest, 0) + 1
-        setattr(namespace, self.dest, new_count)
-
-
-class Completer(object):
-    """
-    Subclass this class to get tab completion from argcomplete
-
-    There are two ways to use this. One is to subclass and define `_get_items(self)`
-    to return a list of all possible completions, and put that as the choices
-    in the add_argument. If you do that, you will probably also want to set
-    metavar to something, so that the argparse help doesn't show all possible
-    choices.
-
-    Another option is to define `_get_items(self)` in the same way, but also
-    define `__init__(self, prefix, parsed_args, **kwargs)` (I'm not sure what
-    goes in kwargs).  The prefix will be the parsed arguments so far, and
-    `parsed_args` will be an argparse args object. Then use
-
-    p.add_argument('argname', ...).completer = TheSubclass
-
-    Use this second option if the set of completions depends on the command
-    line flags (e.g., the list of completed packages to install changes if -c
-    flags are used).
-    """
-    def get_items(self):
-        return self._get_items()
-
-    def __contains__(self, item):
-        # This generally isn't all possibilities, and even if it is, we want
-        # to give better error messages than argparse
-        return True
-
-    def __iter__(self):
-        return iter(self.get_items())
-
-class Environments(Completer):
-    def _get_items(self):
-        res = []
-        for dir in context.envs_dirs:
-            try:
-                res.extend(os.listdir(dir))
-            except OSError:
-                pass
-        return res
-
-class Packages(Completer):
-    def __init__(self, prefix, parsed_args, **kwargs):
-        self.prefix = prefix
-        self.parsed_args = parsed_args
-
-    def _get_items(self):
-        # TODO: Include .tar.bz2 files for local installs.
-        from ..core.index import get_index
-        args = self.parsed_args
-        call_dict = dict(channel_urls=args.channel or (),
-                         use_cache=True,
-                         prepend=not args.override_channels,
-                         unknown=args.unknown)
-        if hasattr(args, 'platform'):  # in search
-            call_dict['platform'] = args.platform
-        index = get_index(**call_dict)
-        return [record.name for record in index]
-
-class InstalledPackages(Completer):
-    def __init__(self, prefix, parsed_args, **kwargs):
-        self.prefix = prefix
-        self.parsed_args = parsed_args
-
-    def _get_items(self):
-        from ..core.linked_data import linked
-        packages = linked(context.prefix_w_legacy_search)
-        return [dist.quad[0] for dist in packages]
-
-def add_parser_help(p):
-    """
-    So we can use consistent capitalization and periods in the help. You must
-    use the add_help=False argument to ArgumentParser or add_parser to use
-    this. Add this first to be consistent with the default argparse output.
-
-    """
-    p.add_argument(
-        '-h', '--help',
-        action=argparse._HelpAction,
-        help="Show this help message and exit.",
-    )
-
-def add_parser_prefix(p):
-    npgroup = p.add_mutually_exclusive_group()
-    npgroup.add_argument(
-        '-n', "--name",
-        action="store",
-        help="Name of environment (in %s)." % os.pathsep.join(context.envs_dirs),
-        metavar="ENVIRONMENT",
-        choices=Environments(),
-    )
-    npgroup.add_argument(
-        '-p', "--prefix",
-        action="store",
-        help="Full path to environment prefix (default: %s)." % context.default_prefix,
-        metavar='PATH',
-    )
-
-
-def add_parser_yes(p):
-    p.add_argument(
-        "-y", "--yes",
-        action="store_true",
-        default=NULL,
-        help="Do not ask for confirmation.",
-    )
-    p.add_argument(
-        "--dry-run",
-        action="store_true",
-        help="Only display what would have been done.",
-    )
-
-
-def add_parser_json(p):
-    p.add_argument(
-        "--json",
-        action="store_true",
-        default=NULL,
-        help="Report all output as json. Suitable for using conda programmatically."
-    )
-    p.add_argument(
-        "--debug",
-        action="store_true",
-        default=NULL,
-        help="Show debug output.",
-    )
-    p.add_argument(
-        "--verbose", "-v",
-        action=NullCountAction,
-        help="Use once for info, twice for debug, three times for trace.",
-        dest="verbosity",
-        default=NULL,
-    )
-
-
-def add_parser_quiet(p):
-    p.add_argument(
-        '-q', "--quiet",
-        action="store_true",
-        default=NULL,
-        help="Do not display progress bar.",
-    )
-
-def add_parser_channels(p):
-    p.add_argument(
-        '-c', '--channel',
-        dest='channel',  # apparently conda-build uses this; someday rename to channels are remove context.channels alias to channel  # NOQA
-        # TODO: if you ever change 'channel' to 'channels', make sure you modify the context.channels property accordingly # NOQA
-        action="append",
-        help="""Additional channel to search for packages. These are URLs searched in the order
-        they are given (including file:// for local directories).  Then, the defaults
-        or channels from .condarc are searched (unless --override-channels is given).  You can use
-        'defaults' to get the default packages for conda, and 'system' to get the system
-        packages, which also takes .condarc into account.  You can also use any name and the
-        .condarc channel_alias value will be prepended.  The default channel_alias
-        is http://conda.anaconda.org/.""",
-    )
-    p.add_argument(
-        "--override-channels",
-        action="store_true",
-        help="""Do not search default or .condarc channels.  Requires --channel.""",
-    )
-
-def add_parser_known(p):
-    p.add_argument(
-        "--unknown",
-        action="store_true",
-        default=False,
-        dest='unknown',
-        help=argparse.SUPPRESS,
-    )
-
-def add_parser_use_index_cache(p):
-    p.add_argument(
-        "--use-index-cache",
-        action="store_true",
-        default=False,
-        help="Use cache of channel index files.",
-    )
-
-
-def add_parser_no_use_index_cache(p):
-    p.add_argument(
-        "--no-use-index-cache",
-        action="store_false",
-        default=True,
-        dest="use_index_cache",
-        help="Force fetching of channel index files.",
-    )
-
-def add_parser_copy(p):
-    p.add_argument(
-        '--copy',
-        action="store_true",
-        default=NULL,
-        help="Install all packages using copies instead of hard- or soft-linking."
-    )
-
-def add_parser_pscheck(p):
-    p.add_argument(
-        "--force-pscheck",
-        action="store_true",
-        help=("No-op. Included for backwards compatibility (deprecated)."
-              if context.platform == 'win' else argparse.SUPPRESS)
-    )
-
-def add_parser_install(p):
-    add_parser_yes(p)
-    p.add_argument(
-        '-f', "--force",
-        action="store_true",
-        default=NULL,
-        help="Force install (even when package already installed), "
-               "implies --no-deps.",
-    )
-    add_parser_pscheck(p)
-    # Add the file kwarg. We don't use {action="store", nargs='*'} as we don't
-    # want to gobble up all arguments after --file.
-    p.add_argument(
-        "--file",
-        default=[],
-        action='append',
-        help="Read package versions from the given file. Repeated file "
-             "specifications can be passed (e.g. --file=file1 --file=file2).",
-    )
-    add_parser_known(p)
-    p.add_argument(
-        "--no-deps",
-        action="store_true",
-        help="Do not install dependencies.",
-    )
-    p.add_argument(
-        '-m', "--mkdir",
-        action="store_true",
-        help="Create the environment directory if necessary.",
-    )
-    add_parser_use_index_cache(p)
-    add_parser_use_local(p)
-    add_parser_offline(p)
-    add_parser_no_pin(p)
-    add_parser_channels(p)
-    add_parser_prefix(p)
-    add_parser_quiet(p)
-    add_parser_copy(p)
-    add_parser_create_install_update(p)
-    add_parser_insecure(p)
-    p.add_argument(
-        "--alt-hint",
-        action="store_true",
-        default=False,
-        help="Use an alternate algorithm to generate an unsatisfiability hint.")
-    p.add_argument(
-        "--update-dependencies", "--update-deps",
-        action="store_true",
-        dest="update_deps",
-        default=NULL,
-        help="Update dependencies (default: %s)." % context.update_dependencies,
-    )
-    p.add_argument(
-        "--no-update-dependencies", "--no-update-deps",
-        action="store_false",
-        dest="update_deps",
-        default=NULL,
-        help="Don't update dependencies (default: %s)." % (not context.update_dependencies,),
-    )
-    p.add_argument(
-        "--channel-priority", "--channel-pri", "--chan-pri",
-        action="store_true",
-        dest="channel_priority",
-        default=NULL,
-        help="Channel priority takes precedence over package version (default: %s). "
-             "Note: This feature is in beta and may change in a future release."
-             "" % (context.channel_priority,)
-    )
-    p.add_argument(
-        "--no-channel-priority", "--no-channel-pri", "--no-chan-pri",
-        action="store_false",
-        dest="channel_priority",
-        default=NULL,
-        help="Package version takes precedence over channel priority (default: %s). "
-             "Note: This feature is in beta and may change in a future release."
-             "" % (not context.channel_priority,)
-    )
-    add_parser_show_channel_urls(p)
-
-    if 'update' in p.prog:
-        # I don't know if p.prog is the correct thing to use here but it's the
-        # only thing that seemed to contain the command name
-        p.add_argument(
-            'packages',
-            metavar='package_spec',
-            action="store",
-            nargs='*',
-            help="Packages to update in the conda environment.",
-        ).completer = InstalledPackages
-    else:  # create or install
-        # Same as above except the completer is not only installed packages
-        p.add_argument(
-            'packages',
-            metavar='package_spec',
-            action="store",
-            nargs='*',
-            help="Packages to install into the conda environment.",
-        ).completer = Packages
-
-def add_parser_use_local(p):
-    p.add_argument(
-        "--use-local",
-        action="store_true",
-        default=False,
-        help="Use locally built packages.",
-    )
-
-
-def add_parser_offline(p):
-    p.add_argument(
-        "--offline",
-        action='store_true',
-        default=NULL,
-        help="Offline mode, don't connect to the Internet.",
-    )
-
-
-def add_parser_no_pin(p):
-    p.add_argument(
-        "--no-pin",
-        action="store_false",
-        default=True,
-        dest='pinned',
-        help="Ignore pinned file.",
-    )
-
-
-def add_parser_show_channel_urls(p):
-    p.add_argument(
-        "--show-channel-urls",
-        action="store_true",
-        dest="show_channel_urls",
-        default=NULL,
-        help="Show channel urls (default: %s)." % context.show_channel_urls,
-    )
-    p.add_argument(
-        "--no-show-channel-urls",
-        action="store_false",
-        dest="show_channel_urls",
-        help="Don't show channel urls.",
-    )
-
-
-def add_parser_create_install_update(p):
-    p.add_argument(
-        "--clobber",
-        action="store_true",
-        default=NULL,
-        help="Allow clobbering of overlapping file paths within packages, "
-             "and suppress related warnings.",
-    )
-
-
-def add_parser_insecure(p):
-    p.add_argument(
-        "-k", "--insecure",
-        action="store_false",
-        default=NULL,
-        help="Allow conda to perform \"insecure\" SSL connections and transfers."
-             "Equivalent to setting 'ssl_verify' to 'false'."
-    )
->>>>>>> fc2d4d0d
 
 
 def ensure_use_local(args):
@@ -624,59 +232,7 @@
             acc.append(prefix)
 
     if output:
-<<<<<<< HEAD
         print()
-=======
-        print()
-
-
-def get_private_envs_json():
-    path_to_private_envs = join(context.root_prefix, "conda-meta", "private_envs")
-    if not isfile(path_to_private_envs):
-        return None
-    try:
-        with open(path_to_private_envs, "r") as f:
-            private_envs_json = json.load(f)
-    except json.decoder.JSONDecodeError:
-        private_envs_json = {}
-    return private_envs_json
-
-
-def prefix_if_in_private_env(spec):
-    private_envs_json = get_private_envs_json()
-    if not private_envs_json:
-        return None
-    prefixes = tuple(prefix for pkg, prefix in iteritems(private_envs_json) if
-                     pkg.startswith(spec))
-    prefix = prefixes[0] if len(prefixes) > 0 else None
-    return prefix
-
-
-def pkg_if_in_private_env(spec):
-    private_envs_json = get_private_envs_json()
-    pkgs = tuple(pkg for pkg, prefix in iteritems(private_envs_json) if pkg.startswith(spec))
-    pkg = pkgs[0] if len(pkgs) > 0 else None
-    return pkg
-
-
-def create_prefix_spec_map_with_deps(r, specs, default_prefix):
-    from ..common.path import is_private_env, prefix_to_env_name
-    from ..core.linked_data import linked_data
-    prefix_spec_map = {}
-    for spec in specs:
-        spec_prefix = prefix_if_in_private_env(spec)
-        spec_prefix = spec_prefix if spec_prefix is not None else default_prefix
-        if spec_prefix in prefix_spec_map.keys():
-            prefix_spec_map[spec_prefix].add(spec)
-        else:
-            prefix_spec_map[spec_prefix] = {spec}
-
-        if is_private_env(prefix_to_env_name(spec_prefix, context.root_prefix)):
-            linked = linked_data(spec_prefix)
-            for linked_spec in linked:
-                if not linked_spec.name.startswith(spec) and r.depends_on(spec, linked_spec):
-                    prefix_spec_map[spec_prefix].add(linked_spec.name)
-    return prefix_spec_map
 
 
 def check_non_admin():
@@ -686,5 +242,4 @@
         raise OperationNotAllowed(dals("""
             The create, install, update, and remove operations have been disabled
             on your system for non-privileged users.
-        """))
->>>>>>> fc2d4d0d
+        """))