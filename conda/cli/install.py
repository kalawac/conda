# (c) Continuum Analytics, Inc. / http://continuum.io
# All Rights Reserved
#
# conda is distributed under the terms of the BSD 3-clause license.
# Consult LICENSE.txt or http://opensource.org/licenses/BSD-3-Clause.

from __future__ import absolute_import, division, print_function, unicode_literals

import errno
import json
import logging
import os
import re
from difflib import get_close_matches
from os.path import abspath, basename, exists, isdir, join, isfile

<<<<<<< HEAD
from conda.gateways.disk.create import create_private_envs_meta, create_private_pkg_entry_point
=======
>>>>>>> f652867b
from conda.models.channel import prioritize_channels
from .._vendor.auxlib.ish import dals
from ..base.constants import ROOT_ENV_NAME
from ..base.context import check_write, context
from ..cli import common
from ..cli.find_commands import find_executable
from ..common.compat import text_type
from ..core.index import get_index
from ..core.linked_data import is_linked, linked as install_linked
from ..exceptions import (CondaCorruptEnvironmentError, CondaEnvironmentNotFoundError,
                          CondaIOError, CondaImportError, CondaOSError,
                          CondaRuntimeError, CondaSystemExit, CondaValueError,
                          DirectoryNotFoundError, DryRunExit, LockError, NoPackagesFoundError,
                          PackageNotFoundError, TooManyArgumentsError, UnsatisfiableError)
from ..misc import append_env, clone_env, explicit, touch_nonadmin
from ..plan import (display_actions, execute_actions, get_pinned_specs, install_actions,
                    is_root_prefix, nothing_to_do, revert_actions)
from ..resolve import Resolve
from ..utils import on_win

log = logging.getLogger(__name__)


def check_prefix(prefix, json=False):
    name = basename(prefix)
    error = None
    if name.startswith('.'):
        error = "environment name cannot start with '.': %s" % name
    if name == ROOT_ENV_NAME:
        error = "'%s' is a reserved environment name" % name
    if exists(prefix):
        if isdir(prefix) and 'conda-meta' not in os.listdir(prefix):
            return None
        error = "prefix already exists: %s" % prefix

    if error:
        raise CondaValueError(error, json)


def clone(src_arg, dst_prefix, json=False, quiet=False, index_args=None):
    if os.sep in src_arg:
        src_prefix = abspath(src_arg)
        if not isdir(src_prefix):
            raise DirectoryNotFoundError(src_arg, 'no such directory: %s' % src_arg, json)
    else:
        src_prefix = context.clone_src

    if not json:
        print("Source:      %s" % src_prefix)
        print("Destination: %s" % dst_prefix)

    with common.json_progress_bars(json=json and not quiet):
        actions, untracked_files = clone_env(src_prefix, dst_prefix,
                                             verbose=not json,
                                             quiet=quiet,
                                             index_args=index_args)

    if json:
        common.stdout_json_success(
            actions=actions,
            untracked_files=list(untracked_files),
            src_prefix=src_prefix,
            dst_prefix=dst_prefix
        )


def print_activate(arg):
    if on_win:
        message = dals("""
        #
        # To activate this environment, use:
        # > activate %s
        #
        # To deactivate this environment, use:
        # > deactivate %s
        #
        # * for power-users using bash, you must source
        #
        """)
    else:
        message = dals("""
        #
        # To activate this environment, use:
        # > source activate %s
        #
        # To deactivate this environment, use:
        # > source deactivate %s
        #
        """)

    return message % (arg, arg)


def get_revision(arg, json=False):
    try:
        return int(arg)
    except ValueError:
        CondaValueError("expected revision number, not: '%s'" % arg, json)


def install(args, parser, command='install'):
    """
    conda install, conda update, and conda create
    """
    context.validate_configuration()
    newenv = bool(command == 'create')
    isupdate = bool(command == 'update')
    isinstall = bool(command == 'install')
    if newenv:
        common.ensure_name_or_prefix(args, command)
    prefix = context.prefix if newenv or args.mkdir else context.prefix_w_legacy_search
    if newenv:
        check_prefix(prefix, json=context.json)
    if context.force_32bit and is_root_prefix(prefix):
        raise CondaValueError("cannot use CONDA_FORCE_32BIT=1 in root env")
    if isupdate and not (args.file or args.all or args.packages):
        raise CondaValueError("""no package names supplied
# If you want to update to a newer version of Anaconda, type:
#
# $ conda update --prefix %s anaconda
""" % prefix)

    linked_dists = install_linked(prefix)
    linked_names = tuple(ld.quad[0] for ld in linked_dists)
    if isupdate and not args.all:
        for name in args.packages:
            common.arg2spec(name, json=context.json, update=True)
            if name not in linked_names and common.prefix_if_in_private_env(name) is None:
                raise PackageNotFoundError(name, "Package '%s' is not installed in %s" %
                                           (name, prefix))

    if newenv and not args.no_default_packages:
        default_packages = list(context.create_default_packages)
        # Override defaults if they are specified at the command line
        for default_pkg in context.create_default_packages:
            if any(pkg.split('=')[0] == default_pkg for pkg in args.packages):
                default_packages.remove(default_pkg)
        args.packages.extend(default_packages)
    else:
        default_packages = []

    common.ensure_use_local(args)
    common.ensure_override_channels_requires_channel(args)
    index_args = {
        'use_cache': args.use_index_cache,
        'channel_urls': args.channel or (),
        'unknown': args.unknown,
        'prepend': not args.override_channels,
        'use_local': args.use_local
    }

    specs = []
    if args.file:
        for fpath in args.file:
            specs.extend(common.specs_from_url(fpath, json=context.json))
        if '@EXPLICIT' in specs:
            explicit(specs, prefix, verbose=not context.quiet, index_args=index_args)
            return
    elif getattr(args, 'all', False):
        if not linked_dists:
            raise PackageNotFoundError('', "There are no packages installed in the "
                                       "prefix %s" % prefix)
        specs.extend(d.quad[0] for d in linked_dists)
    specs.extend(common.specs_from_args(args.packages, json=context.json))

    if isinstall and args.revision:
        get_revision(args.revision, json=context.json)
    elif isinstall and not (args.file or args.packages):
        raise CondaValueError("too few arguments, "
                              "must supply command line package specs or --file")

    num_cp = sum(s.endswith('.tar.bz2') for s in args.packages)
    if num_cp:
        if num_cp == len(args.packages):
            explicit(args.packages, prefix, verbose=not context.quiet)
            return
        else:
            raise CondaValueError("cannot mix specifications with conda package"
                                  " filenames")

    if newenv and args.clone:
        package_diff = set(args.packages) - set(default_packages)
        if package_diff:
            raise TooManyArgumentsError(0, len(package_diff), list(package_diff),
                                        'did not expect any arguments for --clone')

        clone(args.clone, prefix, json=context.json, quiet=context.quiet, index_args=index_args)
        append_env(prefix)
        touch_nonadmin(prefix)
        if not context.json and not context.quiet:
            print(print_activate(args.name if args.name else prefix))
        return

    index = get_index(channel_urls=index_args['channel_urls'],
                      prepend=index_args['prepend'], platform=None,
                      use_local=index_args['use_local'], use_cache=index_args['use_cache'],
                      unknown=index_args['unknown'], prefix=prefix)
    r = Resolve(index)
    ospecs = list(specs)

    # Don't update packages that are already up-to-date
    if isupdate and not (args.all or args.force):
        orig_packages = args.packages[:]
        installed_metadata = [is_linked(prefix, dist) for dist in linked_dists]
        for name in orig_packages:
            private_env = common.prefix_if_in_private_env(name)
            if private_env is not None:
                linked_dists = install_linked(private_env)
                installed_metadata = [is_linked(private_env, dist) for dist in linked_dists]

            vers_inst = [m['version'] for m in installed_metadata if m['name'] == name]
            build_inst = [m['build_number'] for m in installed_metadata if m['name'] == name]
            channel_inst = [m['channel'] for m in installed_metadata if m['name'] == name]

            if len(vers_inst) != 1 or len(build_inst) != 1 or len(channel_inst) != 1:
                msg = """It seems like there is a package conflict in the conda-meta directory.
        Please remove duplicates of %s package""" % name
                raise CondaCorruptEnvironmentError(msg)

            pkgs = sorted(r.get_pkgs(name))
            if not pkgs:
                # Shouldn't happen?
                continue
            latest = pkgs[-1]

            if all([latest.version == vers_inst[0],
                    latest.build_number == build_inst[0],
                    latest.channel == channel_inst[0]]):
                args.packages.remove(name)
        if not args.packages:
            from .main_list import print_packages

            if not context.json:
                regex = '^(%s)$' % '|'.join(orig_packages)
                print('# All requested packages already installed.')
                print_packages(prefix, regex)
            else:
                common.stdout_json_success(
                    message='All requested packages already installed.')
            return
    if args.force:
        args.no_deps = True

    if args.no_deps:
        only_names = set(s.split()[0] for s in ospecs)
    else:
        only_names = None

    if not isdir(prefix) and not newenv:
        if args.mkdir:
            try:
                os.makedirs(prefix)
            except OSError:
                raise CondaOSError("Error: could not create directory: %s" % prefix)
        else:
            raise CondaEnvironmentNotFoundError(prefix)

    try:
        if isinstall and args.revision:
            action_set = [revert_actions(prefix, get_revision(args.revision), index)]
        else:
            with common.json_progress_bars(json=context.json and not context.quiet):
                _channel_priority_map = prioritize_channels(index_args['channel_urls'])
                action_set = install_actions(
                    prefix, index, specs, force=args.force, only_names=only_names,
                    pinned=args.pinned, always_copy=context.always_copy,
                    minimal_hint=args.alt_hint, update_deps=context.update_dependencies,
                    channel_priority_map=_channel_priority_map, is_update=isupdate)
    except NoPackagesFoundError as e:
        error_message = [e.args[0]]

        if isupdate and args.all:
            # Packages not found here just means they were installed but
            # cannot be found any more. Just skip them.
            if not context.json:
                print("Warning: %s, skipping" % error_message)
            else:
                # Not sure what to do here
                pass
            args._skip = getattr(args, '_skip', ['anaconda'])
            for pkg in e.pkgs:
                p = pkg.split()[0]
                if p in args._skip:
                    # Avoid infinite recursion. This can happen if a spec
                    # comes from elsewhere, like --file
                    raise
                args._skip.append(p)

            return install(args, parser, command=command)
        else:
            packages = {index[fn]['name'] for fn in index}

            nfound = 0
            for pkg in sorted(e.pkgs):
                pkg = pkg.split()[0]
                if pkg in packages:
                    continue
                close = get_close_matches(pkg, packages, cutoff=0.7)
                if not close:
                    continue
                if nfound == 0:
                    error_message.append("\n\nClose matches found; did you mean one of these?\n")
                error_message.append("\n    %s: %s" % (pkg, ', '.join(close)))
                nfound += 1
            error_message.append('\n\nYou can search for packages on anaconda.org with')
            error_message.append('\n\n    anaconda search -t conda %s' % pkg)
            if len(e.pkgs) > 1:
                # Note this currently only happens with dependencies not found
                error_message.append('\n\n(and similarly for the other packages)')

            if not find_executable('anaconda', include_others=False):
                error_message.append('\n\nYou may need to install the anaconda-client')
                error_message.append(' command line client with')
                error_message.append('\n\n    conda install anaconda-client')

            pinned_specs = get_pinned_specs(prefix)
            if pinned_specs:
                path = join(prefix, 'conda-meta', 'pinned')
                error_message.append("\n\nNote that you have pinned specs in %s:" % path)
                error_message.append("\n\n    %r" % pinned_specs)

            error_message = ''.join(error_message)

            raise PackageNotFoundError('', error_message)

    except (UnsatisfiableError, SystemExit) as e:
        # Unsatisfiable package specifications/no such revision/import error
        if e.args and 'could not import' in e.args[0]:
            raise CondaImportError(text_type(e))
        raise

    if not context.json:
        if any(nothing_to_do(actions) for actions in action_set) and not newenv:
            from .main_list import print_packages

            if not context.json:
<<<<<<< HEAD
                regex = '^(%s)$' % '|'.join(s.split()[0] for s in ospecs)
                print('\n# All requested packages already installed.')
                for action in action_set:
                    print_packages(action["PREFIX"], regex)
=======
                spec_regex = r'^(%s)$' % re.escape('|'.join(s.split()[0] for s in ospecs))
                print('\n# All requested packages already installed.')
                for action in action_set:
                    print_packages(action["PREFIX"], spec_regex)
>>>>>>> f652867b
            else:
                common.stdout_json_success(
                    message='All requested packages already installed.')
            return

        for actions in action_set:
            print()
            print("Package plan for installation in environment %s:" % actions["PREFIX"])
            display_actions(actions, index, show_channel_urls=context.show_channel_urls)
        common.confirm_yn(args)

    elif args.dry_run:
        common.stdout_json_success(actions=action_set, dry_run=True)
        raise DryRunExit()

    for actions in action_set:
        if newenv:
            # needed in the case of creating an empty env
            from ..instructions import LINK, UNLINK, SYMLINK_CONDA
            if not actions[LINK] and not actions[UNLINK]:
                actions[SYMLINK_CONDA] = [context.root_dir]

        if command in {'install', 'update'}:
            check_write(command, prefix)

        # if not context.json:
        #     common.confirm_yn(args)
        # elif args.dry_run:
        #     common.stdout_json_success(actions=actions, dry_run=True)
        #     raise DryRunExit()

        with common.json_progress_bars(json=context.json and not context.quiet):
            try:
                execute_actions(actions, index, verbose=not context.quiet)
                if not (command == 'update' and args.all):
                    try:
                        with open(join(prefix, 'conda-meta', 'history'), 'a') as f:
                            f.write('# %s specs: %s\n' % (command, ','.join(specs)))
                    except IOError as e:
                        if e.errno == errno.EACCES:
                            log.debug("Can't write the history file")
                        else:
                            raise CondaIOError("Can't write the history file", e)

            except RuntimeError as e:
                if len(e.args) > 0 and "LOCKERROR" in e.args[0]:
                    raise LockError('Already locked: %s' % text_type(e))
                else:
                    raise CondaRuntimeError('RuntimeError: %s' % e)
            except SystemExit as e:
                raise CondaSystemExit('Exiting', e)

        if newenv:
            append_env(prefix)
            touch_nonadmin(prefix)
            if not context.json:
                print(print_activate(args.name if args.name else prefix))

        if context.json:
            common.stdout_json_success(actions=actions)<|MERGE_RESOLUTION|>--- conflicted
+++ resolved
@@ -7,17 +7,12 @@
 from __future__ import absolute_import, division, print_function, unicode_literals
 
 import errno
-import json
 import logging
 import os
 import re
 from difflib import get_close_matches
-from os.path import abspath, basename, exists, isdir, join, isfile
-
-<<<<<<< HEAD
-from conda.gateways.disk.create import create_private_envs_meta, create_private_pkg_entry_point
-=======
->>>>>>> f652867b
+from os.path import abspath, basename, exists, isdir, join
+
 from conda.models.channel import prioritize_channels
 from .._vendor.auxlib.ish import dals
 from ..base.constants import ROOT_ENV_NAME
@@ -354,17 +349,10 @@
             from .main_list import print_packages
 
             if not context.json:
-<<<<<<< HEAD
-                regex = '^(%s)$' % '|'.join(s.split()[0] for s in ospecs)
-                print('\n# All requested packages already installed.')
-                for action in action_set:
-                    print_packages(action["PREFIX"], regex)
-=======
                 spec_regex = r'^(%s)$' % re.escape('|'.join(s.split()[0] for s in ospecs))
                 print('\n# All requested packages already installed.')
                 for action in action_set:
                     print_packages(action["PREFIX"], spec_regex)
->>>>>>> f652867b
             else:
                 common.stdout_json_success(
                     message='All requested packages already installed.')
