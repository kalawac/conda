# (c) 2012# (c) 2012-2013 Continuum Analytics, Inc. / http://continuum.io
# All Rights Reserved
#
# conda is distributed under the terms of the BSD 3-clause license.
# Consult LICENSE.txt or http://opensource.org/licenses/BSD-3-Clause.
from __future__ import absolute_import, division, print_function

import os
import sys
from collections import defaultdict
from os import listdir, lstat, walk
from os.path import getsize, isdir, join

from .common import add_parser_json, add_parser_yes, confirm_yn, stdout_json
from ..base.context import context
from ..common.disk import backoff_unlink, rm_rf
from ..exceptions import ArgumentError
<<<<<<< HEAD
from ..utils import human_bytes

=======
from conda.lock import LOCK_EXTENSION
>>>>>>> d10a90b4
descr = """
Remove unused packages and caches.
"""

example = """
Examples:

    conda clean --tarballs
"""

def configure_parser(sub_parsers):
    p = sub_parsers.add_parser(
        'clean',
        description=descr,
        help=descr,
        epilog=example,
    )
    add_parser_yes(p)
    add_parser_json(p)
    p.add_argument(
        "-a", "--all",
        action="store_true",
        help="Remove index cache, lock files, tarballs, "
             "unused cache packages, and source cache.",
    )
    p.add_argument(
        "-i", "--index-cache",
        action="store_true",
        help="Remove index cache.",
    )
    p.add_argument(
        "-l", "--lock",
        action="store_true",
        help="Remove all conda lock files.",
    )
    p.add_argument(
        "-t", "--tarballs",
        action="store_true",
        help="Remove cached package tarballs.",
    )
    p.add_argument(
        '-p', '--packages',
        action='store_true',
        help="""Remove unused cached packages. Warning: this does not check
    for symlinked packages.""",
    )
    p.add_argument(
        '-s', '--source-cache',
        action='store_true',
        help="""Remove files from the source cache of conda build.""",
    )
    p.set_defaults(func=execute)


# work-around for python bug on Windows prior to python 3.2
# https://bugs.python.org/issue10027
# Adapted from the ntfsutils package, Copyright (c) 2012, the Mozilla Foundation
class CrossPlatformStLink(object):
    _st_nlink = None

    def __call__(self, path):
        return self.st_nlink(path)

    @classmethod
    def st_nlink(cls, path):
        if cls._st_nlink is None:
            cls._initialize()
        return cls._st_nlink(path)

    @classmethod
    def _standard_st_nlink(cls, path):
        return lstat(path).st_nlink

    @classmethod
    def _windows_st_nlink(cls, path):
        st_nlink = cls._standard_st_nlink(path)
        if st_nlink != 0:
            return st_nlink
        else:
            # cannot trust python on Windows when st_nlink == 0
            # get value using windows libraries to be sure of its true value
            # Adapted from the ntfsutils package, Copyright (c) 2012, the Mozilla Foundation
            GENERIC_READ = 0x80000000
            FILE_SHARE_READ = 0x00000001
            OPEN_EXISTING = 3
            hfile = cls.CreateFile(path, GENERIC_READ, FILE_SHARE_READ, None,
                                   OPEN_EXISTING, 0, None)
            if hfile is None:
                from ctypes import WinError
                raise WinError()
            info = cls.BY_HANDLE_FILE_INFORMATION()
            rv = cls.GetFileInformationByHandle(hfile, info)
            cls.CloseHandle(hfile)
            if rv == 0:
                from ctypes import WinError
                raise WinError()
            return info.nNumberOfLinks

    @classmethod
    def _initialize(cls):
        if os.name != 'nt':
            cls._st_nlink = cls._standard_st_nlink
        else:
            # http://msdn.microsoft.com/en-us/library/windows/desktop/aa363858
            import ctypes
            from ctypes import POINTER
            from ctypes.wintypes import DWORD, HANDLE, BOOL

            cls.CreateFile = ctypes.windll.kernel32.CreateFileW
            cls.CreateFile.argtypes = [ctypes.c_wchar_p, DWORD, DWORD, ctypes.c_void_p,
                                       DWORD, DWORD, HANDLE]
            cls.CreateFile.restype = HANDLE

            # http://msdn.microsoft.com/en-us/library/windows/desktop/ms724211
            cls.CloseHandle = ctypes.windll.kernel32.CloseHandle
            cls.CloseHandle.argtypes = [HANDLE]
            cls.CloseHandle.restype = BOOL

            class FILETIME(ctypes.Structure):
                _fields_ = [("dwLowDateTime", DWORD),
                            ("dwHighDateTime", DWORD)]

            class BY_HANDLE_FILE_INFORMATION(ctypes.Structure):
                _fields_ = [("dwFileAttributes", DWORD),
                            ("ftCreationTime", FILETIME),
                            ("ftLastAccessTime", FILETIME),
                            ("ftLastWriteTime", FILETIME),
                            ("dwVolumeSerialNumber", DWORD),
                            ("nFileSizeHigh", DWORD),
                            ("nFileSizeLow", DWORD),
                            ("nNumberOfLinks", DWORD),
                            ("nFileIndexHigh", DWORD),
                            ("nFileIndexLow", DWORD)]
            cls.BY_HANDLE_FILE_INFORMATION = BY_HANDLE_FILE_INFORMATION

            # http://msdn.microsoft.com/en-us/library/windows/desktop/aa364952
            cls.GetFileInformationByHandle = ctypes.windll.kernel32.GetFileInformationByHandle
            cls.GetFileInformationByHandle.argtypes = [HANDLE, POINTER(BY_HANDLE_FILE_INFORMATION)]
            cls.GetFileInformationByHandle.restype = BOOL

            cls._st_nlink = cls._windows_st_nlink


def find_lock(file_ending=LOCK_EXTENSION, extra_path=None):
    from os.path import join
    lock_dirs = context.pkgs_dirs[:]
    lock_dirs += [context.root_dir]
    for envs_dir in context.envs_dirs:
        if os.path.exists(envs_dir):
            for fn in os.listdir(envs_dir):
                if os.path.isdir(join(envs_dir, fn)):
                    lock_dirs.append(join(envs_dir, fn))

    try:
        from conda_build.config import croot
        lock_dirs.append(croot)
    except ImportError:
        pass

    lock_dirs = lock_dirs + list(extra_path) if extra_path else lock_dirs
    for dir in lock_dirs:
        if not os.path.exists(dir):
            continue
        for dn in os.listdir(dir):
            if os.path.exists(join(dir, dn)) and dn.endswith(file_ending):
                path = join(dir, dn)
                yield path


def rm_lock(locks, verbose=True):
    from ..install import rm_rf
    for path in locks:
        if verbose:
            print('removing: %s' % path)
        rm_rf(path)


def find_tarballs():
    pkgs_dirs = defaultdict(list)
    for pkgs_dir in context.pkgs_dirs:
        if not isdir(pkgs_dir):
            continue
        for fn in os.listdir(pkgs_dir):
            if fn.endswith('.tar.bz2') or fn.endswith('.tar.bz2.part'):
                pkgs_dirs[pkgs_dir].append(fn)

    totalsize = 0
    for pkgs_dir in pkgs_dirs:
        for fn in pkgs_dirs[pkgs_dir]:
            size = getsize(join(pkgs_dir, fn))
            totalsize += size

    return pkgs_dirs, totalsize


def rm_tarballs(args, pkgs_dirs, totalsize, verbose=True):
    if verbose:
        for pkgs_dir in pkgs_dirs:
            print('Cache location: %s' % pkgs_dir)

    if not any(pkgs_dirs[i] for i in pkgs_dirs):
        if verbose:
            print("There are no tarballs to remove")
        return

    if verbose:
        print("Will remove the following tarballs:")
        print()

        for pkgs_dir in pkgs_dirs:
            print(pkgs_dir)
            print('-'*len(pkgs_dir))
            fmt = "%-40s %10s"
            for fn in pkgs_dirs[pkgs_dir]:
                size = getsize(join(pkgs_dir, fn))
                print(fmt % (fn, human_bytes(size)))
            print()
        print('-' * 51)  # From 40 + 1 + 10 in fmt
        print(fmt % ('Total:', human_bytes(totalsize)))
        print()

    if not context.json:
        confirm_yn(args)
    if context.json and args.dry_run:
        return

    for pkgs_dir in pkgs_dirs:
        for fn in pkgs_dirs[pkgs_dir]:
            if os.access(os.path.join(pkgs_dir, fn), os.W_OK):
                if verbose:
                    print("Removing %s" % fn)
                backoff_unlink(os.path.join(pkgs_dir, fn))
            else:
                if verbose:
                    print("WARNING: cannot remove, file permissions: %s" % fn)


def find_pkgs():
    # TODO: This doesn't handle packages that have hard links to files within
    # themselves, like bin/python3.3 and bin/python3.3m in the Python package
    warnings = []

    cross_platform_st_nlink = CrossPlatformStLink()
    pkgs_dirs = defaultdict(list)
    for pkgs_dir in context.pkgs_dirs:
        if not os.path.exists(pkgs_dir):
            print("WARNING: {0} does not exist".format(pkgs_dir))
            continue
        pkgs = [i for i in listdir(pkgs_dir)
                if (isdir(join(pkgs_dir, i)) and  # only include actual packages
                    isdir(join(pkgs_dir, i, 'info')))]
        for pkg in pkgs:
            breakit = False
            for root, dir, files in walk(join(pkgs_dir, pkg)):
                if breakit:
                    break
                for fn in files:
                    try:
                        st_nlink = cross_platform_st_nlink(join(root, fn))
                    except OSError as e:
                        warnings.append((fn, e))
                        continue
                    if st_nlink > 1:
                        # print('%s is installed: %s' % (pkg, join(root, fn)))
                        breakit = True
                        break
            else:
                pkgs_dirs[pkgs_dir].append(pkg)

    totalsize = 0
    pkgsizes = defaultdict(list)
    for pkgs_dir in pkgs_dirs:
        for pkg in pkgs_dirs[pkgs_dir]:
            pkgsize = 0
            for root, dir, files in walk(join(pkgs_dir, pkg)):
                for fn in files:
                    # We don't have to worry about counting things twice:  by
                    # definition these files all have a link count of 1!
                    size = lstat(join(root, fn)).st_size
                    totalsize += size
                    pkgsize += size
            pkgsizes[pkgs_dir].append(pkgsize)

    return pkgs_dirs, warnings, totalsize, pkgsizes


def rm_pkgs(args, pkgs_dirs, warnings, totalsize, pkgsizes,
            verbose=True):
    if verbose:
        for pkgs_dir in pkgs_dirs:
            print('Cache location: %s' % pkgs_dir)
            for fn, exception in warnings:
                print(exception)

    if not any(pkgs_dirs[i] for i in pkgs_dirs):
        if verbose:
            print("There are no unused packages to remove")
        return

    if verbose:
        print("Will remove the following packages:")
        for pkgs_dir in pkgs_dirs:
            print(pkgs_dir)
            print('-' * len(pkgs_dir))
            print()
            fmt = "%-40s %10s"
            for pkg, pkgsize in zip(pkgs_dirs[pkgs_dir], pkgsizes[pkgs_dir]):
                print(fmt % (pkg, human_bytes(pkgsize)))
            print()
        print('-' * 51)  # 40 + 1 + 10 in fmt
        print(fmt % ('Total:', human_bytes(totalsize)))
        print()

    if not context.json:
        confirm_yn(args)
    if context.json and args.dry_run:
        return

    for pkgs_dir in pkgs_dirs:
        for pkg in pkgs_dirs[pkgs_dir]:
            if verbose:
                print("removing %s" % pkg)
            rm_rf(join(pkgs_dir, pkg))


def rm_index_cache():
    from conda.install import rm_rf

    rm_rf(join(context.pkgs_dirs[0], 'cache'))


def find_source_cache():
    try:
        import conda_build.source
    except ImportError:
        return {
            'warnings': ["conda-build is not installed; could not clean source cache"],
            'cache_dirs': [],
            'cache_sizes': {},
            'total_size': 0,
        }

    cache_dirs = {
        'source cache': conda_build.source.SRC_CACHE,
        'git cache': conda_build.source.GIT_CACHE,
        'hg cache': conda_build.source.HG_CACHE,
        'svn cache': conda_build.source.SVN_CACHE,
    }

    sizes = {}
    totalsize = 0
    for cache_type, cache_dir in cache_dirs.items():
        dirsize = 0
        for root, d, files in walk(cache_dir):
            for fn in files:
                size = lstat(join(root, fn)).st_size
                totalsize += size
                dirsize += size
        sizes[cache_type] = dirsize

    return {
        'warnings': [],
        'cache_dirs': cache_dirs,
        'cache_sizes': sizes,
        'total_size': totalsize,
    }


def rm_source_cache(args, cache_dirs, warnings, cache_sizes, total_size):
    verbose = not context.json
    if warnings:
        if verbose:
            for warning in warnings:
                print(warning, file=sys.stderr)
        return

    for cache_type in cache_dirs:
        print("%s (%s)" % (cache_type, cache_dirs[cache_type]))
        print("%-40s %10s" % ("Size:", human_bytes(cache_sizes[cache_type])))
        print()

    print("%-40s %10s" % ("Total:", human_bytes(total_size)))

    if not context.json:
        confirm_yn(args)
    if context.json and args.dry_run:
        return

    for dir in cache_dirs.values():
        print("Removing %s" % dir)
        rm_rf(dir)


def execute(args, parser):
    json_result = {
        'success': True
    }

    if args.lock or args.all:
        locks = list(find_lock())
        json_result['lock'] = {
            'files': locks
        }
        rm_lock(locks, verbose=not context.json)

    if args.tarballs or args.all:
        pkgs_dirs, totalsize = find_tarballs()
        first = sorted(pkgs_dirs)[0] if pkgs_dirs else ''
        json_result['tarballs'] = {
            'pkgs_dir': first,  # Backwards compabitility
            'pkgs_dirs': dict(pkgs_dirs),
            'files': pkgs_dirs[first],  # Backwards compatibility
            'total_size': totalsize
        }
        rm_tarballs(args, pkgs_dirs, totalsize, verbose=not context.json)

    if args.index_cache or args.all:
        json_result['index_cache'] = {
            'files': [join(context.pkgs_dirs[0], 'cache')]
        }
        rm_index_cache()

    if args.packages or args.all:
        pkgs_dirs, warnings, totalsize, pkgsizes = find_pkgs()
        first = sorted(pkgs_dirs)[0] if pkgs_dirs else ''
        json_result['packages'] = {
            'pkgs_dir': first,  # Backwards compatibility
            'pkgs_dirs': dict(pkgs_dirs),
            'files': pkgs_dirs[first],  # Backwards compatibility
            'total_size': totalsize,
            'warnings': warnings,
            'pkg_sizes': {i: dict(zip(pkgs_dirs[i], pkgsizes[i])) for i in pkgs_dirs},
        }
        rm_pkgs(args, pkgs_dirs,  warnings, totalsize, pkgsizes,
                verbose=not context.json)

    if args.source_cache or args.all:
        json_result['source_cache'] = find_source_cache()
        rm_source_cache(args, **json_result['source_cache'])

    if not any((args.lock, args.tarballs, args.index_cache, args.packages,
                args.source_cache, args.all)):
        raise ArgumentError("One of {--lock, --tarballs, --index-cache, --packages, "
                            "--source-cache, --all} required")

    if context.json:
        stdout_json(json_result)<|MERGE_RESOLUTION|>--- conflicted
+++ resolved
@@ -15,12 +15,9 @@
 from ..base.context import context
 from ..common.disk import backoff_unlink, rm_rf
 from ..exceptions import ArgumentError
-<<<<<<< HEAD
+from ..lock import LOCK_EXTENSION
 from ..utils import human_bytes
 
-=======
-from conda.lock import LOCK_EXTENSION
->>>>>>> d10a90b4
 descr = """
 Remove unused packages and caches.
 """
