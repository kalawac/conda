--- conflicted
+++ resolved
@@ -7,13 +7,8 @@
 from logging import getLogger
 import os
 from os import X_OK, access, makedirs
-<<<<<<< HEAD
-from os.path import basename, dirname, isdir, isfile, join, splitext
-import shutil
-=======
-from os.path import basename, isdir, isfile, join, lexists
+from os.path import basename, dirname, isdir, isfile, join, lexists, splitext
 from shutil import copy as shutil_copy, copystat
->>>>>>> d46ee353
 import sys
 import tarfile
 import traceback
@@ -30,11 +25,7 @@
 from ...base.constants import ENVS_DIR_MAGIC_FILE, PACKAGE_CACHE_MAGIC_FILE
 from ...base.context import context
 from ...common.compat import ensure_binary, on_win
-<<<<<<< HEAD
 from ...common.path import ensure_pad, win_path_double_escape, win_path_ok
-=======
-from ...common.path import win_path_ok
->>>>>>> d46ee353
 from ...core.portability import replace_long_shebang
 from ...exceptions import BasicClobberError, CondaOSError, maybe_raise
 from ...models.dist import Dist
@@ -231,7 +222,6 @@
         symlink(src, dst)
 
 
-<<<<<<< HEAD
 def create_fake_executable_softlink(src, dst):
     assert on_win
     src_root, _ = splitext(src)
@@ -243,8 +233,6 @@
     return dst
 
 
-=======
->>>>>>> d46ee353
 def copy(src, dst):
     # on unix, make sure relative symlinks stay symlinks
     if not on_win and islink(src):
