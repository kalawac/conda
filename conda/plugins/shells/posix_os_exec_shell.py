--- conflicted
+++ resolved
@@ -92,10 +92,7 @@
 
         return
 
-<<<<<<< HEAD
-
-=======
->>>>>>> fd019047
+
 def get_parsed_args(argv: list[str]) -> argparse.Namespace:
     """
     Parse CLI arguments to determine desired command.
@@ -114,11 +111,7 @@
 
     activate = commands.add_parser(
         "activate",
-<<<<<<< HEAD
         help="Activate a conda environment",
-=======
-        help="activate the specified environment or base if no environment is specified",
->>>>>>> fd019047
     )
     activate.add_argument(
         "env",
@@ -170,7 +163,6 @@
         "--dev", action="store_true", default=False, help=argparse.SUPPRESS
     )
 
-<<<<<<< HEAD
     reactivate = commands.add_parser(
         "reactivate",
         help="Reactivate the current conda environment, updating environment variables",
@@ -184,8 +176,6 @@
     return args
 
 
-=======
->>>>>>> fd019047
 def get_activate_builder(activator):
     """
     Create dictionary containing the environment variables to be set, unset and
@@ -248,21 +238,10 @@
 
 def posix_plugin_with_shell(argv: list[str]) -> SystemExit:
     """
-<<<<<<< HEAD
     Run process associated with parsed CLI command (activate, deactivate, reactivate).
     This plugin is intended for use only with POSIX shells.
     """
     args = get_parsed_args(argv)
-=======
-    Run process associated with parsed CLI command.
-
-    This plugin is intended for use only with POSIX shells; only the PosixActivator
-    child class is called.
-    """
-    args = get_parsed_args(argv)
-    env = getattr(args, "env", None)
-    env_args = (args.command, env) if env else (args.command,)
->>>>>>> fd019047
 
     context.__init__()
     init_loggers(context)
@@ -270,20 +249,6 @@
     activator = PosixPluginActivator(args)
     activator._parse_and_set_args(args)
 
-<<<<<<< HEAD
-=======
-    # call the methods leading up to the command-specific builds
-    activator._parse_and_set_args(env_args)
-
-    # at the moment, if activate is called with the same environment,
-    # reactivation is being run through conda's normal process because
-    # the reactivate process would be called during '_parse_and_set_args'
-    # this can be dealt with later by editing the '_parse_and_set_args' method
-    # or creating a new version for the plugin
-    # after decision made on plugin architecture, I will probably update '_parse_and_set_args'
-    # to use argparse instead of custom argument parsing logic
-
->>>>>>> fd019047
     if args.command == "activate":
         # using redefined activate process instead of _Activator.activate
         cmds_dict = get_activate_builder(activator)
