# Copyright (C) 2012 Anaconda, Inc
# SPDX-License-Identifier: BSD-3-Clause
from __future__ import annotations

import argparse
import re
import sys
from os.path import join

from conda import CONDA_PACKAGE_ROOT
from conda.activate import _Activator, native_path_to_unix
from conda.base.context import context
from conda.cli.main import init_loggers
from conda.common.compat import on_win
from conda.exceptions import conda_exception_handler

from .. import CondaShellPlugins, CondaSubcommand, hookimpl


class PosixPluginActivator(_Activator):
    """
    Define syntax that is specific to Posix shells.
    Also contains logic that takes into account Posix shell use on Windows.

    This child class is inentionally a near-replica of the current PosixActivator class:
    the only difference is the included _parse_and_set_args method.
    """

    pathsep_join = ":".join
    sep = "/"
    path_conversion = staticmethod(native_path_to_unix)
    script_extension = ".sh"
    tempfile_extension = None  # output to stdout
    command_join = "\n"

    unset_var_tmpl = "unset %s"
    export_var_tmpl = "export %s='%s'"
    set_var_tmpl = "%s='%s'"
    run_script_tmpl = '. "%s"'

    hook_source_path = join(
        CONDA_PACKAGE_ROOT,
        "shell",
        "etc",
        "profile.d",
        "conda.sh",
    )

    def _update_prompt(self, set_vars, conda_prompt_modifier):
        ps1 = self.environ.get("PS1", "")
        if "POWERLINE_COMMAND" in ps1:
            # Defer to powerline (https://github.com/powerline/powerline) if it's in use.
            return
        current_prompt_modifier = self.environ.get("CONDA_PROMPT_MODIFIER")
        if current_prompt_modifier:
            ps1 = re.sub(re.escape(current_prompt_modifier), r"", ps1)
        # Because we're using single-quotes to set shell variables, we need to handle the
        # proper escaping of single quotes that are already part of the string.
        # Best solution appears to be https://stackoverflow.com/a/1250279
        ps1 = ps1.replace("'", "'\"'\"'")
        set_vars.update(
            {
                "PS1": conda_prompt_modifier + ps1,
            }
        )

    def _hook_preamble(self) -> str:
        result = []
        for key, value in context.conda_exe_vars_dict.items():
            if value is None:
                # Using `unset_var_tmpl` would cause issues for people running
                # with shell flag -u set (error on unset).
                result.append(self.export_var_tmpl % (key, ""))
            elif on_win and ("/" in value or "\\" in value):
                result.append(f'''export {key}="$(cygpath '{value}')"''')
            else:
                result.append(self.export_var_tmpl % (key, value))
        return "\n".join(result) + "\n"

<<<<<<< HEAD
    # this will be in _Activate parent class logic once architecture is decided
    def _parse_and_set_args(self, args: argparse.Namespace) -> None:
        """
        Set self.command to the specified command (activate, deactivate, reactivate).
        Set context.dev if a --dev flag exists.
        For activate, set self.env_name_or_prefix and self.stack.
        """
        self.command = args.command
        context.dev = args.dev or context.dev

        if self.command == "activate":
            self.env_name_or_prefix = args.env or "base"

            if args.stack is None:
                self.stack = context.auto_stack and context.shlvl <= context.auto_stack
            else:
                self.stack = args.stack

        return
=======
    def _parse_and_set_args(self, arguments):
        """
        Pass in the args object, which will be the parsed args namespace
        TODO: make the simplified version of _parse_and_set_args here,
            where I grab items from the namespace and follow the code logic in the if statements
        TODO: Share on Monday as a code snippet / link to PR (if I don't finish it, that's fine)
        """
        return super()._parse_and_set_args(arguments)
>>>>>>> fd019047


def get_parsed_args(argv: list[str]) -> argparse.Namespace:
    """
    Parse CLI arguments to determine desired command.
    Create namespace with 'command' and 'env' keys.
    """
    parser = argparse.ArgumentParser(
        "posix_plugin_current_logic",
        description="Process conda activate, deactivate, and reactivate",
    )

    commands = parser.add_subparsers(
        required=True,
        dest="command",
    )

    activate = commands.add_parser(
        "activate",
<<<<<<< HEAD
        help="Activate a conda environment",
    )
    activate.add_argument(
        "env",
        metavar="env_name_or_prefix",
        default=None,
        type=str,
        nargs="?",
        help="""
            The environment name or prefix to activate. If the prefix is a relative path,
            it must start with './' (or '.\' on Windows). If no environment is specified,
            the base environment will be activated.
            """,
    )
    stack = activate.add_mutually_exclusive_group()
    stack.add_argument(
        "--stack",
        action="store_true",
        help="""
        Stack the environment being activated on top of the
        previous active environment, rather replacing the
        current active environment with a new one. Currently,
        only the PATH environment variable is stacked. This
        may be enabled implicitly by the 'auto_stack'
        configuration variable.
        """,
    )
    stack.add_argument(
        "--no-stack",
        dest="stack",
        action="store_false",
        help="Do not stack the environment. Overrides 'auto_stack' setting.",
    )
    activate.add_argument(
        "--dev", action="store_true", default=False, help=argparse.SUPPRESS
    )

    deactivate = commands.add_parser(
        "deactivate", help="Deactivate the current active conda environment"
    )
    deactivate.add_argument(
        "--dev", action="store_true", default=False, help=argparse.SUPPRESS
    )

    reactivate = commands.add_parser(
        "reactivate",
        help="Reactivate the current conda environment, updating environment variables",
    )
    reactivate.add_argument(
        "--dev", action="store_true", default=False, help=argparse.SUPPRESS
=======
        help="activate the specified environment or base if no environment is specified",
    )
    activate.add_argument(
        "env",
        metavar="env",
        default=None,
        type=str,
        nargs="?",
        help="the name or prefix of the environment to be activated",
    )
    # TODO: add --stack and --no-stack flags

    commands.add_parser("deactivate", help="deactivate the current environment")
    commands.add_parser(
        "reactivate",
        help="reactivate the current environment, updating environment variables",
>>>>>>> fd019047
    )

    try:
        args = parser.parse_args(argv)
    except BaseException:
<<<<<<< HEAD
        # avoid evaluation of help strings
=======
>>>>>>> fd019047
        raise SystemExit(1)

    return args

<<<<<<< HEAD
=======

def get_command_args(args: argparse.Namespace) -> tuple[str, str | None]:
    """
    Return the commands in the namespace as a tuple.
    """
    command = args.command
    env = getattr(args, "env", None)

    command_args = (command, env) if env else (command,)

    return command_args

>>>>>>> fd019047

def handle_env(*args, **kwargs):
    """
    Execute logic associated with parsed CLI command (activate, deactivate, reactivate).
    Print relevant shell commands to stdout, for evaluation by shell forwarding function on return.
    See modified forwarding function at conda/shell/etc/profile.d/conda.sh
    In a final version, this method would either require automatic evaluation logic to be
    run via the user's shell profile or the user would have to manually run the evaluation logic.

    This plugin is intended for use only with POSIX shells.
    """
<<<<<<< HEAD
    args = get_parsed_args(sys.argv[2:])  # drop executable/script and plugin name
=======
    args = get_parsed_args(sys.argv[2:])
>>>>>>> fd019047

    context.__init__()
    init_loggers(context)

    activator = PosixPluginActivator(args)
    print(activator.execute(), end="")

    return 0


def handle_exceptions(*args, **kwargs):
    """
    Upon return, exit the Python interpreter and return the appropriate
    error code if an exception occurs.
    These are handled through main.py and __main__.py during the current
    activate/reactivate/deactivate process.
    """
    return sys.exit(conda_exception_handler(handle_env, *args, **kwargs))


@hookimpl
def conda_subcommands():
    yield CondaSubcommand(
        name="posix_plugin_current_logic",
        summary="Plugin for POSIX shells: handles conda activate, deactivate, and reactivate",
        action=handle_exceptions,
    )


@hookimpl
def conda_shell_plugins():
    yield CondaShellPlugins(
        name="posix_plugin_current_logic",
        summary="Plugin for POSIX shells: handles conda activate, deactivate, and reactivate",
        activator=PosixPluginActivator,
    )<|MERGE_RESOLUTION|>--- conflicted
+++ resolved
@@ -77,7 +77,7 @@
                 result.append(self.export_var_tmpl % (key, value))
         return "\n".join(result) + "\n"
 
-<<<<<<< HEAD
+
     # this will be in _Activate parent class logic once architecture is decided
     def _parse_and_set_args(self, args: argparse.Namespace) -> None:
         """
@@ -97,16 +97,6 @@
                 self.stack = args.stack
 
         return
-=======
-    def _parse_and_set_args(self, arguments):
-        """
-        Pass in the args object, which will be the parsed args namespace
-        TODO: make the simplified version of _parse_and_set_args here,
-            where I grab items from the namespace and follow the code logic in the if statements
-        TODO: Share on Monday as a code snippet / link to PR (if I don't finish it, that's fine)
-        """
-        return super()._parse_and_set_args(arguments)
->>>>>>> fd019047
 
 
 def get_parsed_args(argv: list[str]) -> argparse.Namespace:
@@ -126,7 +116,6 @@
 
     activate = commands.add_parser(
         "activate",
-<<<<<<< HEAD
         help="Activate a conda environment",
     )
     activate.add_argument(
@@ -177,52 +166,16 @@
     )
     reactivate.add_argument(
         "--dev", action="store_true", default=False, help=argparse.SUPPRESS
-=======
-        help="activate the specified environment or base if no environment is specified",
-    )
-    activate.add_argument(
-        "env",
-        metavar="env",
-        default=None,
-        type=str,
-        nargs="?",
-        help="the name or prefix of the environment to be activated",
-    )
-    # TODO: add --stack and --no-stack flags
-
-    commands.add_parser("deactivate", help="deactivate the current environment")
-    commands.add_parser(
-        "reactivate",
-        help="reactivate the current environment, updating environment variables",
->>>>>>> fd019047
     )
 
     try:
         args = parser.parse_args(argv)
     except BaseException:
-<<<<<<< HEAD
         # avoid evaluation of help strings
-=======
->>>>>>> fd019047
         raise SystemExit(1)
 
     return args
 
-<<<<<<< HEAD
-=======
-
-def get_command_args(args: argparse.Namespace) -> tuple[str, str | None]:
-    """
-    Return the commands in the namespace as a tuple.
-    """
-    command = args.command
-    env = getattr(args, "env", None)
-
-    command_args = (command, env) if env else (command,)
-
-    return command_args
-
->>>>>>> fd019047
 
 def handle_env(*args, **kwargs):
     """
@@ -234,11 +187,7 @@
 
     This plugin is intended for use only with POSIX shells.
     """
-<<<<<<< HEAD
     args = get_parsed_args(sys.argv[2:])  # drop executable/script and plugin name
-=======
-    args = get_parsed_args(sys.argv[2:])
->>>>>>> fd019047
 
     context.__init__()
     init_loggers(context)
