--- conflicted
+++ resolved
@@ -8,17 +8,9 @@
 import os
 import shutil
 import tempfile
-<<<<<<< HEAD
 from logging import getLogger
 from os.path import basename, join
-=======
-import warnings
-from functools import wraps
-from logging import DEBUG, getLogger
-from os.path import basename, dirname, join
-from requests.packages.urllib3.connectionpool import InsecureRequestWarning
 from warnings import warn
->>>>>>> 689bfae0
 
 from .base.context import context
 
