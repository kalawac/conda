--- conflicted
+++ resolved
@@ -276,15 +276,9 @@
 
 
 def test_get_dists():
-<<<<<<< HEAD
-    dists = r.get_dists(["anaconda 1.5.0"])[0]
+    dists = r.get_dists(["anaconda 1.5.0"])
     assert Dist('anaconda-1.5.0-np17py27_0.tar.bz2') in dists
     assert Dist('dynd-python-0.3.0-np17py33_0.tar.bz2') in dists
-=======
-    dists = r.get_dists(["anaconda 1.5.0"])
-    assert 'anaconda-1.5.0-np17py27_0.tar.bz2' in dists
-    assert 'dynd-python-0.3.0-np17py33_0.tar.bz2' in dists
->>>>>>> 8bdecfb3
 
 
 def test_generate_eq():
@@ -568,11 +562,7 @@
         Dist('mypackage-1.0-py33_0.tar.bz2'),
         Dist('mypackage-1.1-py33_0.tar.bz2'),
     }
-<<<<<<< HEAD
-    assert set(d.to_filename() for d in r.get_dists(['mypackage'])[0].keys()) == {
-=======
-    assert set(r.get_dists(['mypackage']).keys()) == {
->>>>>>> 8bdecfb3
+    assert set(d.to_filename() for d in r.get_dists(['mypackage']).keys()) == {
         'mypackage-1.1-py33_0.tar.bz2',
         'nose-1.1.2-py33_0.tar.bz2',
         'nose-1.2.1-py33_0.tar.bz2',
@@ -673,11 +663,7 @@
         'mypackage-1.0-py33_0.tar.bz2',
         'mypackage-1.1-py33_0.tar.bz2',
         }
-<<<<<<< HEAD
-    assert set(d.to_filename() for d in r.get_dists(['mypackage'])[0].keys()) == {
-=======
-    assert set(r.get_dists(['mypackage']).keys()) == {
->>>>>>> 8bdecfb3
+    assert set(d.to_filename() for d in r.get_dists(['mypackage']).keys()) == {
         'mypackage-1.0-py33_0.tar.bz2',
         'nose-1.1.2-py33_0.tar.bz2',
         'nose-1.2.1-py33_0.tar.bz2',
@@ -789,15 +775,9 @@
     assert set(r.find_matches(MatchSpec('package1'))) == {
         Dist('package1-1.0-0.tar.bz2'),
     }
-<<<<<<< HEAD
-    assert set(r.get_dists(['package1'])[0].keys()) == {
+    assert set(r.get_dists(['package1']).keys()) == {
         Dist('package1-1.0-0.tar.bz2'),
         Dist('package2-1.0-0.tar.bz2'),
-=======
-    assert set(r.get_dists(['package1']).keys()) == {
-        'package1-1.0-0.tar.bz2',
-        'package2-1.0-0.tar.bz2',
->>>>>>> 8bdecfb3
     }
     assert r.install(['package1']) == r.install(['package2']) == \
         r.install(['package1', 'package2']) == [
