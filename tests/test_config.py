# (c) 2012-2014 Continuum Analytics, Inc. / http://continuum.io
# All Rights Reserved
#
# conda is distributed under the terms of the BSD 3-clause license.
# Consult LICENSE.txt or http://opensource.org/licenses/BSD-3-Clause.
import os
import pytest
import unittest
from contextlib import contextmanager
from datetime import datetime
from os.path import join, dirname
from tempfile import mkstemp, NamedTemporaryFile

from conda import config
from conda.base.constants import DEFAULT_CHANNEL_ALIAS
from conda.base.context import (reset_context, pkgs_dir_from_envs_dir, context)
from conda.common.yaml import yaml_load
<<<<<<< HEAD
from conda.common.disk import backoff_unlink
=======
from conda.common.disk import rm_rf
>>>>>>> 2dd399d8
from tests.helpers import run_conda_command

# use condarc from source tree to run these tests against

# # unset 'default_channels' so get_default_channels has predictable behavior
# try:
#     del config.sys_rc['default_channels']
# except KeyError:
#     pass

# unset CIO_TEST.  This is a Continuum-internal variable that draws packages from an internal server instead of
#     repo.continuum.io
try:
    del os.environ['CIO_TEST']
except KeyError:
    pass

# # Remove msys2 from defaults just for testing purposes
# if len(config.defaults_) > 2:
#     config.defaults_ = config.defaults_[:2]

# class BinstarTester(object):
#     def __init__(self, domain='https://mybinstar.com', token='01234abcde'):
#        self.domain = domain
#        self.token = token


class TestConfig(unittest.TestCase):

    # These tests are mostly to ensure API stability

    # def setUp(self):
    #     # Load the test condarc file
    #     self.rc, config.rc = config.rc, testrc
    #     config.load_condarc()
    #     config.binstar_client = BinstarTester()
    #     config.init_binstar()
    #
    # def tearDown(self):
    #     # Restore original condarc
    #     config.rc = self.rc
    #     config.load_condarc()

    def test_globals(self):
        self.assertTrue(config.root_dir)
        self.assertTrue(config.pkgs_dirs)
        self.assertTrue(config.envs_dirs)
        self.assertTrue(config.default_prefix)
        self.assertTrue(config.platform)
        self.assertTrue(config.subdir)
        self.assertTrue(config.arch_name)
        self.assertTrue(config.bits in (32, 64))

    def test_pkgs_dir_from_envs_dir(self):
        root_dir = context.root_dir
        root_pkgs = join(root_dir, 'pkgs')
        for pi, po in [
            (join(root_dir, 'envs'), root_pkgs),
            ('/usr/local/foo/envs' if context.platform != 'win' else 'C:\envs',
                '/usr/local/foo/envs/.pkgs' if context.platform != 'win' else 'C:\envs\.pkgs'),
            ]:
            self.assertEqual(pkgs_dir_from_envs_dir(pi), po)

    # def test_proxy_settings(self):
    #     self.assertEqual(config.get_proxy_servers(),
    #                      {'http': 'http://user:pass@corp.com:8080',
    #                       'https': 'https://user:pass@corp.com:8080'})

    # @pytest.mark.xfail(datetime.now() < datetime(2016, 8, 1),
    #                    reason="refactor to work with Channel entity")
    def test_normalize_urls(self):
        context = reset_context([join(dirname(__file__), 'condarc')])
        current_platform = context.subdir
        assert DEFAULT_CHANNEL_ALIAS == 'https://conda.anaconda.org/'
        assert context.channel_alias == 'https://your.repo/'
        # assert binstar.channel_prefix(False) == 'https://your.repo/'
        # assert binstar.binstar_domain == 'https://mybinstar.com/'
        # assert binstar.binstar_domain_tok == 'https://mybinstar.com/t/01234abcde/'
        assert context.channels == ("binstar_username", "http://some.custom/channel", "defaults")
        channel_urls = [
            'defaults',
            'system',
            'https://conda.anaconda.org/username',
            'file:///Users/username/repo',
            'https://mybinstar.com/t/5768wxyz/test2',
            'https://mybinstar.com/test',
            'https://conda.anaconda.org/t/abcdefgh/username',
            'username'
        ]
        platform = 'osx-64'

    #     normurls = config.normalize_urls(channel_urls, platform)
    #     assert normurls == [
    #        # defaults
    #        'https://repo.continuum.io/pkgs/free/osx-64/',
    #        'https://repo.continuum.io/pkgs/free/noarch/',
    #        'https://repo.continuum.io/pkgs/pro/osx-64/',
    #        'https://repo.continuum.io/pkgs/pro/noarch/',
    #        # system (condarc)
    #        'https://your.repo/binstar_username/osx-64/',
    #        'https://your.repo/binstar_username/noarch/',
    #        'http://some.custom/channel/osx-64/',
    #        'http://some.custom/channel/noarch/',
    #        # defaults is repeated in condarc; that's OK
    #        'https://repo.continuum.io/pkgs/free/osx-64/',
    #        'https://repo.continuum.io/pkgs/free/noarch/',
    #        'https://repo.continuum.io/pkgs/pro/osx-64/',
    #        'https://repo.continuum.io/pkgs/pro/noarch/',
    #        # conda.anaconda.org is not our default binstar clinet
    #        'https://conda.anaconda.org/username/osx-64/',
    #        'https://conda.anaconda.org/username/noarch/',
    #        'file:///Users/username/repo/osx-64/',
    #        'file:///Users/username/repo/noarch/',
    #        # mybinstar.com is not channel_alias, but we still add tokens
    #        'https://mybinstar.com/t/5768wxyz/test2/osx-64/',
    #        'https://mybinstar.com/t/5768wxyz/test2/noarch/',
    #        # token already supplied, do not change/remove it
    #        'https://mybinstar.com/t/01234abcde/test/osx-64/',
    #        'https://mybinstar.com/t/01234abcde/test/noarch/',
    #        # we do not remove tokens from conda.anaconda.org
    #        'https://conda.anaconda.org/t/abcdefgh/username/osx-64/',
    #        'https://conda.anaconda.org/t/abcdefgh/username/noarch/',
    #        # short channel; add channel_alias
    #        'https://your.repo/username/osx-64/',
    #        'https://your.repo/username/noarch/']
    #
    #     priurls = config.prioritize_channels(normurls)
    #     assert dict(priurls) == {
    #        # defaults appears twice, keep higher priority
    #        'https://repo.continuum.io/pkgs/free/noarch/': ('defaults', 1),
    #        'https://repo.continuum.io/pkgs/free/osx-64/': ('defaults', 1),
    #        'https://repo.continuum.io/pkgs/pro/noarch/': ('defaults', 1),
    #        'https://repo.continuum.io/pkgs/pro/osx-64/': ('defaults', 1),
    #        'https://your.repo/binstar_username/noarch/': ('binstar_username', 2),
    #        'https://your.repo/binstar_username/osx-64/': ('binstar_username', 2),
    #        'http://some.custom/channel/noarch/': ('http://some.custom/channel', 3),
    #        'http://some.custom/channel/osx-64/': ('http://some.custom/channel', 3),
    #        'https://conda.anaconda.org/t/abcdefgh/username/noarch/': ('https://conda.anaconda.org/username', 4),
    #        'https://conda.anaconda.org/t/abcdefgh/username/osx-64/': ('https://conda.anaconda.org/username', 4),
    #        'file:///Users/username/repo/noarch/': ('file:///Users/username/repo', 5),
    #        'file:///Users/username/repo/osx-64/': ('file:///Users/username/repo', 5),
    #        # the tokenized version came first, but we still give it the same priority
    #        'https://conda.anaconda.org/username/noarch/': ('https://conda.anaconda.org/username', 4),
    #        'https://conda.anaconda.org/username/osx-64/': ('https://conda.anaconda.org/username', 4),
    #        'https://mybinstar.com/t/5768wxyz/test2/noarch/': ('https://mybinstar.com/test2', 6),
    #        'https://mybinstar.com/t/5768wxyz/test2/osx-64/': ('https://mybinstar.com/test2', 6),
    #        'https://mybinstar.com/t/01234abcde/test/noarch/': ('https://mybinstar.com/test', 7),
    #        'https://mybinstar.com/t/01234abcde/test/osx-64/': ('https://mybinstar.com/test', 7),
    #        'https://your.repo/username/noarch/': ('username', 8),
    #        'https://your.repo/username/osx-64/': ('username', 8)
    #     }
    #
    #     # Delete the channel alias so now the short channels point to binstar
    #     del config.rc['channel_alias']
    #     config.rc['offline'] = False
    #     config.load_condarc()
    #     config.binstar_client = BinstarTester()
    #     normurls = config.normalize_urls(channel_urls, platform)
    #     # all your.repo references should be changed to mybinstar.com
    #     assert normurls == [
    #        'https://repo.continuum.io/pkgs/free/osx-64/',
    #        'https://repo.continuum.io/pkgs/free/noarch/',
    #        'https://repo.continuum.io/pkgs/pro/osx-64/',
    #        'https://repo.continuum.io/pkgs/pro/noarch/',
    #        'https://mybinstar.com/t/01234abcde/binstar_username/osx-64/',
    #        'https://mybinstar.com/t/01234abcde/binstar_username/noarch/',
    #        'http://some.custom/channel/osx-64/',
    #        'http://some.custom/channel/noarch/',
    #        'https://repo.continuum.io/pkgs/free/osx-64/',
    #        'https://repo.continuum.io/pkgs/free/noarch/',
    #        'https://repo.continuum.io/pkgs/pro/osx-64/',
    #        'https://repo.continuum.io/pkgs/pro/noarch/',
    #        'https://conda.anaconda.org/username/osx-64/',
    #        'https://conda.anaconda.org/username/noarch/',
    #        'file:///Users/username/repo/osx-64/',
    #        'file:///Users/username/repo/noarch/',
    #        'https://mybinstar.com/t/5768wxyz/test2/osx-64/',
    #        'https://mybinstar.com/t/5768wxyz/test2/noarch/',
    #        'https://mybinstar.com/t/01234abcde/test/osx-64/',
    #        'https://mybinstar.com/t/01234abcde/test/noarch/',
    #        'https://conda.anaconda.org/t/abcdefgh/username/osx-64/',
    #        'https://conda.anaconda.org/t/abcdefgh/username/noarch/',
    #        'https://mybinstar.com/t/01234abcde/username/osx-64/',
    #        'https://mybinstar.com/t/01234abcde/username/noarch/'
    #     ]
    #
    #     # Delete the anaconda token
    #     config.load_condarc()
    #     config.binstar_client = BinstarTester(token=None)
    #     normurls = config.normalize_urls(channel_urls, platform)
    #     # tokens should not be added (but supplied tokens are kept)
    #     assert normurls == [
    #        'https://repo.continuum.io/pkgs/free/osx-64/',
    #        'https://repo.continuum.io/pkgs/free/noarch/',
    #        'https://repo.continuum.io/pkgs/pro/osx-64/',
    #        'https://repo.continuum.io/pkgs/pro/noarch/',
    #        'https://mybinstar.com/binstar_username/osx-64/',
    #        'https://mybinstar.com/binstar_username/noarch/',
    #        'http://some.custom/channel/osx-64/',
    #        'http://some.custom/channel/noarch/',
    #        'https://repo.continuum.io/pkgs/free/osx-64/',
    #        'https://repo.continuum.io/pkgs/free/noarch/',
    #        'https://repo.continuum.io/pkgs/pro/osx-64/',
    #        'https://repo.continuum.io/pkgs/pro/noarch/',
    #        'https://conda.anaconda.org/username/osx-64/',
    #        'https://conda.anaconda.org/username/noarch/',
    #        'file:///Users/username/repo/osx-64/',
    #        'file:///Users/username/repo/noarch/',
    #        'https://mybinstar.com/t/5768wxyz/test2/osx-64/',
    #        'https://mybinstar.com/t/5768wxyz/test2/noarch/',
    #        'https://mybinstar.com/test/osx-64/',
    #        'https://mybinstar.com/test/noarch/',
    #        'https://conda.anaconda.org/t/abcdefgh/username/osx-64/',
    #        'https://conda.anaconda.org/t/abcdefgh/username/noarch/',
    #        'https://mybinstar.com/username/osx-64/',
    #        'https://mybinstar.com/username/noarch/'
    #     ]
    #
    #     # Turn off add_anaconda_token
    #     config.rc['add_binstar_token'] = False
    #     config.load_condarc()
    #     config.binstar_client = BinstarTester()
    #     normurls2 = config.normalize_urls(channel_urls, platform)
    #     # tokens should not be added (but supplied tokens are kept)
    #     assert normurls == normurls2
    #
    #     # Disable binstar client altogether
    #     config.load_condarc()
    #     config.binstar_client = ()
    #     normurls = config.normalize_urls(channel_urls, platform)
    #     # should drop back to conda.anaconda.org
    #     assert normurls == [
    #       'https://repo.continuum.io/pkgs/free/osx-64/',
    #       'https://repo.continuum.io/pkgs/free/noarch/',
    #       'https://repo.continuum.io/pkgs/pro/osx-64/',
    #       'https://repo.continuum.io/pkgs/pro/noarch/',
    #       'https://conda.anaconda.org/binstar_username/osx-64/',
    #       'https://conda.anaconda.org/binstar_username/noarch/',
    #       'http://some.custom/channel/osx-64/',
    #       'http://some.custom/channel/noarch/',
    #       'https://repo.continuum.io/pkgs/free/osx-64/',
    #       'https://repo.continuum.io/pkgs/free/noarch/',
    #       'https://repo.continuum.io/pkgs/pro/osx-64/',
    #       'https://repo.continuum.io/pkgs/pro/noarch/',
    #       'https://conda.anaconda.org/username/osx-64/',
    #       'https://conda.anaconda.org/username/noarch/',
    #       'file:///Users/username/repo/osx-64/',
    #       'file:///Users/username/repo/noarch/',
    #       'https://mybinstar.com/t/5768wxyz/test2/osx-64/',
    #       'https://mybinstar.com/t/5768wxyz/test2/noarch/',
    #       'https://mybinstar.com/test/osx-64/',
    #       'https://mybinstar.com/test/noarch/',
    #       'https://conda.anaconda.org/t/abcdefgh/username/osx-64/',
    #       'https://conda.anaconda.org/t/abcdefgh/username/noarch/',
    #       'https://conda.anaconda.org/username/osx-64/',
    #       'https://conda.anaconda.org/username/noarch/'
    #     ]


@contextmanager
def make_temp_condarc(value=None):
    try:
        tempfile = NamedTemporaryFile(suffix='.yml', delete=False)
        tempfile.close()
        temp_path = tempfile.name
        if value:
            with open(temp_path, 'w') as f:
                f.write(value)
        reset_context([temp_path])
        yield temp_path
    finally:
        rm_rf(temp_path)


def _read_test_condarc(rc):
    with open(rc) as f:
        return f.read()

# Tests for the conda config command
# FIXME This shoiuld be multiple individual tests
@pytest.mark.slow
def test_config_command_basics():

        # Test that creating the file adds the defaults channel
    with make_temp_condarc() as rc:
        stdout, stderr = run_conda_command('config', '--file', rc, '--add',
                                           'channels', 'test')
        assert stdout == stderr == ''
        assert _read_test_condarc(rc) == """\
channels:
  - test
  - defaults
"""
        print(_read_test_condarc(rc))
        print(_read_test_condarc(rc))
        print(_read_test_condarc(rc))

    with make_temp_condarc() as rc:
        # When defaults is explicitly given, it should not be added
        stdout, stderr = run_conda_command('config', '--file', rc, '--add',
                                           'channels', 'test', '--add', 'channels', 'defaults')
        assert stdout == ''
        assert stderr == "Warning: 'defaults' already in 'channels' list, moving to the top"
        assert _read_test_condarc(rc) == """\
channels:
  - defaults
  - test
"""
    # Duplicate keys should not be added twice
    with make_temp_condarc() as rc:
        stdout, stderr = run_conda_command('config', '--file', rc, '--add',
                                           'channels', 'test')
        assert stdout == stderr == ''
        stdout, stderr = run_conda_command('config', '--file', rc, '--add',
                                           'channels', 'test')
        assert stdout == ''
        assert stderr == "Warning: 'test' already in 'channels' list, moving to the top"
        assert _read_test_condarc(rc) == """\
channels:
  - test
  - defaults
"""

    # Test append
    with make_temp_condarc() as rc:
        stdout, stderr = run_conda_command('config', '--file', rc, '--add',
                                           'channels', 'test')
        assert stdout == stderr == ''
        stdout, stderr = run_conda_command('config', '--file', rc, '--append',
                                           'channels', 'test')
        assert stdout == ''
        assert stderr == "Warning: 'test' already in 'channels' list, moving to the bottom"
        assert _read_test_condarc(rc) == """\
channels:
  - defaults
  - test
"""

    # Test duoble remove of defaults
    with make_temp_condarc() as rc:
        stdout, stderr = run_conda_command('config', '--file', rc, '--remove',
                                           'channels', 'defaults')
        assert stdout == stderr == ''
        stdout, stderr = run_conda_command('config', '--file', rc, '--remove',
                                           'channels', 'defaults')
        assert stdout == ''
        assert stderr == "CondaKeyError: Error with key 'channels': 'defaults' is not in the 'channels'\
 key of the config file"

    # Test creating a new file with --set
    with make_temp_condarc() as rc:
        stdout, stderr = run_conda_command('config', '--file', rc,
            '--set', 'always_yes', 'true')
        assert stdout == stderr == ''
        assert _read_test_condarc(rc) == """\
always_yes: true
"""


def test_config_command_show():
    # test alphabetical yaml output
    with make_temp_condarc() as rc:
        stdout, stderr = run_conda_command('config', '--file', rc, '--show')
        output_keys = yaml_load(stdout).keys()

        assert stderr == ''
        assert sorted(output_keys) == [item for item in output_keys]


# FIXME Break into multiple tests
@pytest.mark.slow
def test_config_command_get():
    # Test --get
    condarc = """\
channels:
  - test
  - defaults

create_default_packages:
  - ipython
  - numpy

changeps1: false

always_yes: true

invalid_key: true

channel_alias: http://alpha.conda.anaconda.org
"""
    with make_temp_condarc(condarc) as rc:
        stdout, stderr = run_conda_command('config', '--file', rc, '--get')
        assert stdout == """\
--set always_yes True
--set changeps1 False
--set channel_alias http://alpha.conda.anaconda.org
--add channels 'defaults'   # lowest priority
--add channels 'test'   # highest priority
--add create_default_packages 'numpy'
--add create_default_packages 'ipython'\
"""
        assert stderr == "unknown key invalid_key"

        stdout, stderr = run_conda_command('config', '--file', rc,
                                           '--get', 'channels')

        assert stdout == """\
--add channels 'defaults'   # lowest priority
--add channels 'test'   # highest priority\
"""
        assert stderr == ""

        stdout, stderr = run_conda_command('config', '--file', rc,
                                           '--get', 'changeps1')

        assert stdout == """\
--set changeps1 False\
"""
        assert stderr == ""

        stdout, stderr = run_conda_command('config', '--file', rc,
                                           '--get', 'changeps1', 'channels')

        assert stdout == """\
--set changeps1 False
--add channels 'defaults'   # lowest priority
--add channels 'test'   # highest priority\
"""
        assert stderr == ""

        stdout, stderr = run_conda_command('config', '--file', rc, '--get', 'allow_softlinks')

        assert stdout == ""
        assert stderr == ""

        stdout, stderr = run_conda_command('config', '--file', rc, '--get', 'track_features')

        assert stdout == ""
        assert stderr == ""

        stdout, stderr = run_conda_command('config', '--file', rc, '--get', 'invalid_key')

        assert stdout == ""
        assert "invalid choice: 'invalid_key'" in stderr

        stdout, stderr = run_conda_command('config', '--file', rc, '--get', 'not_valid_key')

        assert stdout == ""
        assert "invalid choice: 'not_valid_key'" in stderr


# FIXME Break into multiple tests
@pytest.mark.slow
def test_config_command_parser():
    # Now test the YAML "parser"
    # Channels is normal content.
    # create_default_packages has extra spaces in list items
    condarc = """\
channels:
  - test
  - defaults

create_default_packages :
  -  ipython
  -  numpy

changeps1: false

# Here is a comment
always_yes: true
"""
    # First verify that this itself is valid YAML
    assert yaml_load(condarc) == {'channels': ['test', 'defaults'],
                                  'create_default_packages': ['ipython', 'numpy'],
                                  'changeps1': False,
                                  'always_yes': True}

    with make_temp_condarc(condarc) as rc:
        stdout, stderr = run_conda_command('config', '--file', rc, '--get')
        print(stdout)
        assert stdout == """\
--set always_yes True
--set changeps1 False
--add channels 'defaults'   # lowest priority
--add channels 'test'   # highest priority
--add create_default_packages 'numpy'
--add create_default_packages 'ipython'\
"""
        with open(rc, 'r') as fh:
            print(fh.read())

        stdout, stderr = run_conda_command('config', '--file', rc, '--prepend',
                                           'channels', 'mychannel')
        assert stdout == stderr == ''

        with open(rc, 'r') as fh:
            print(fh.read())

        assert _read_test_condarc(rc) == """\
channels:
  - mychannel
  - test
  - defaults

create_default_packages:
  - ipython
  - numpy

changeps1: false

# Here is a comment
always_yes: true
"""

        stdout, stderr = run_conda_command('config', '--file', rc,
                                           '--set', 'changeps1', 'true')

        assert stdout == stderr == ''

        assert _read_test_condarc(rc) == """\
channels:
  - mychannel
  - test
  - defaults

create_default_packages:
  - ipython
  - numpy

changeps1: true

# Here is a comment
always_yes: true
"""

        # Test adding a new list key. We couldn't test this above because it
        # doesn't work yet with odd whitespace
    condarc = """\
channels:
  - test
  - defaults

always_yes: true
"""

    with make_temp_condarc(condarc) as rc:
        stdout, stderr = run_conda_command('config', '--file', rc, '--add',
                                           'disallow', 'perl')
        assert stdout == stderr == ''
        assert _read_test_condarc(rc) == condarc + """\
disallow:
  - perl
"""


# FIXME Break into multiple tests
@pytest.mark.slow
def test_config_command_remove_force():
    # Finally, test --remove, --remove-key
    with make_temp_condarc() as rc:
        run_conda_command('config', '--file', rc, '--add',
                          'channels', 'test')
        run_conda_command('config', '--file', rc, '--set',
                          'always_yes', 'true')
        stdout, stderr = run_conda_command('config', '--file', rc,
                                           '--remove', 'channels', 'test')
        assert stdout == stderr == ''
        assert yaml_load(_read_test_condarc(rc)) == {'channels': ['defaults'],
                                                     'always_yes': True}

        stdout, stderr = run_conda_command('config', '--file', rc,
                                           '--remove', 'channels', 'test', '--force')
        assert stdout == ''
        assert stderr == """\
CondaKeyError: Error with key 'channels': 'test' is not in the 'channels' key of the config file"""

        stdout, stderr = run_conda_command('config', '--file', rc,
                                           '--remove', 'disallow', 'python', '--force')
        assert stdout == ''
        assert stderr == """\
CondaKeyError: Error with key 'disallow': key 'disallow' is not in the config file"""

        stdout, stderr = run_conda_command('config', '--file', rc,
                                           '--remove-key', 'always_yes', '--force')
        assert stdout == stderr == ''
        assert yaml_load(_read_test_condarc(rc)) == {'channels': ['defaults']}

        stdout, stderr = run_conda_command('config', '--file', rc,
                                           '--remove-key', 'always_yes', '--force')

        assert stdout == ''
        assert stderr == """\
CondaKeyError: Error with key 'always_yes': key 'always_yes' is not in the config file"""


# FIXME Break into multiple tests
@pytest.mark.slow
def test_config_command_bad_args():
    with make_temp_condarc() as rc:
        stdout, stderr = run_conda_command('config', '--file', rc, '--add',
                                           'notarealkey', 'test')
        assert stdout == ''

        stdout, stderr = run_conda_command('config', '--file', rc, '--set',
                                           'notarealkey', 'true')
        assert stdout == ''


# def test_invalid_rc():
#     # Some tests for unexpected input in the condarc, like keys that are the
#     # wrong type
#     condarc = """\
# channels:
# """
#
#     with make_temp_condarc(condarc) as rc:
#         stdout, stderr = run_conda_command('config', '--file', rc,
#                                            '--add', 'channels', 'test')
#         assert stdout == ''
#         assert stderr == """\
# CondaError: Parse error: key 'channels' should be a list, not NoneType."""
#         assert _read_test_condarc(rc) == condarc


def test_config_set():
    # Test the config set command
    # Make sure it accepts only boolean values for boolean keys and any value for string keys

    with make_temp_condarc() as rc:
        stdout, stderr = run_conda_command('config', '--file', rc,
                                           '--set', 'always_yes', 'yes')

        assert stdout == ''
        assert stderr == ''

        stdout, stderr = run_conda_command('config', '--file', rc,
                                           '--set', 'always_yes', 'no')

        assert stdout == ''
        assert stderr == ''


def test_set_rc_string():
    # Test setting string keys in .condarc

    # We specifically test ssl_verify since it can be either a boolean or a string
    with make_temp_condarc() as rc:
        assert context.ssl_verify is True
        stdout, stderr = run_conda_command('config', '--file', rc,
                                           '--set', 'ssl_verify', 'no')
        assert stdout == ''
        assert stderr == ''

        reset_context([rc])
        assert context.ssl_verify is False

        stdout, stderr = run_conda_command('config', '--file', rc,
                                           '--set', 'ssl_verify', 'test_string.crt')
        assert stdout == ''
        assert stderr == ''

        reset_context([rc])
        assert context.ssl_verify == 'test_string.crt'<|MERGE_RESOLUTION|>--- conflicted
+++ resolved
@@ -15,11 +15,7 @@
 from conda.base.constants import DEFAULT_CHANNEL_ALIAS
 from conda.base.context import (reset_context, pkgs_dir_from_envs_dir, context)
 from conda.common.yaml import yaml_load
-<<<<<<< HEAD
-from conda.common.disk import backoff_unlink
-=======
 from conda.common.disk import rm_rf
->>>>>>> 2dd399d8
 from tests.helpers import run_conda_command
 
 # use condarc from source tree to run these tests against
