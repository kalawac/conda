--- conflicted
+++ resolved
@@ -12,12 +12,7 @@
 from conda.install import (PaddingError, binary_replace, update_prefix,
                            warn_failed_remove, duplicates_to_remove, dist2quad,
                            dist2name, dist2dirname, dist2filename, dist2pair, name_dist,
-<<<<<<< HEAD
-                           delete_trash, move_path_to_trash, on_win)
-
-=======
                            move_path_to_trash, on_win)
->>>>>>> 19a7446a
 from .decorators import skip_if_no_mock
 from .helpers import mock
 
